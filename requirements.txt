django>=1.8,<2.0

# Automatically renders Django forms in a pretty, Bootstrap-compatible way.
django-crispy-forms>=1.5.1

# Page data, answer data, ... all represented in JSON. This makes that editable
# in the Django admin.
jsonfield>=1.0.3,<1.1
django-yamlfield

# For easy content formatting:
markdown>=2.6.3

# For rendering macros in content:
jinja2

six

# For math/symbolic questions
pymbolic
sympy

# Django timezone support
pytz

# Course content is stored in YAML.
pyyaml

# dulwich (git for Py3 support)
dulwich>=0.12
ecdsa
paramiko

# A date picker widget
git+https://github.com/inducer/django-bootstrap3-datetimepicker.git

# For in-class instant messaging
dnspython  # Py2
#dnspython3  # Py3
sleekxmpp

# To manage web dependencies
django-bower

# For comfortable code entry (git for py3 fix in git rev 8979538)
git+https://github.com/lambdalisue/django-codemirror-widget.git
#django-codemirror-widget

# Optional, used for caching
python-memcached

# For code isolation in code questions
docker-py

# For code highlighting, required via the CodeHilite extension to
# Python-Markdown
pygments

# For grade export
unicodecsv

# To support network matching for facility recognition
ipaddress

# For localized datetime format
babel

<<<<<<< HEAD
# For interoperation with SAML2/Shibboleth
pysaml2
djangosaml2
=======
# A task queue, used to execute long-running tasks
celery
django-celery

# For searchable select forms
django_select2==5.0.3
>>>>>>> 72aa55c0
<|MERGE_RESOLUTION|>--- conflicted
+++ resolved
@@ -65,15 +65,13 @@
 # For localized datetime format
 babel
 
-<<<<<<< HEAD
 # For interoperation with SAML2/Shibboleth
 pysaml2
 djangosaml2
-=======
+
 # A task queue, used to execute long-running tasks
 celery
 django-celery
 
 # For searchable select forms
-django_select2==5.0.3
->>>>>>> 72aa55c0
+django_select2==5.0.3