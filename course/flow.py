--- conflicted
+++ resolved
@@ -604,16 +604,15 @@
     return ikind
 
 
-<<<<<<< HEAD
-def count_answered(fctx, flow_session, answer_visits):
-    # type: (FlowContext, FlowSession, List[FlowPageVisit]) -> Tuple[int, int]
-
-=======
-def get_session_answered_page_data(fctx, flow_session, answer_visits):
->>>>>>> b7ccea92
+def get_session_answered_page_data(
+        fctx,  # type: FlowContext
+        flow_session,  # type: FlowSession
+        answer_visits  # type: List[FlowPageVisit]
+        ):
+    # type: (...) -> Tuple[List[FlowPageData], List[FlowPageData]]
     all_page_data = get_all_page_data(flow_session)
 
-    answered_page_data_list= []
+    answered_page_data_list = []
     unanswered_page_data_list = []
     for i, page_data in enumerate(all_page_data):
         assert i == page_data.ordinal
