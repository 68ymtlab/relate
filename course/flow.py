# -*- coding: utf-8 -*-

from __future__ import division

__copyright__ = "Copyright (C) 2014 Andreas Kloeckner"

__license__ = """
Permission is hereby granted, free of charge, to any person obtaining a copy
of this software and associated documentation files (the "Software"), to deal
in the Software without restriction, including without limitation the rights
to use, copy, modify, merge, publish, distribute, sublicense, and/or sell
copies of the Software, and to permit persons to whom the Software is
furnished to do so, subject to the following conditions:

The above copyright notice and this permission notice shall be included in
all copies or substantial portions of the Software.

THE SOFTWARE IS PROVIDED "AS IS", WITHOUT WARRANTY OF ANY KIND, EXPRESS OR
IMPLIED, INCLUDING BUT NOT LIMITED TO THE WARRANTIES OF MERCHANTABILITY,
FITNESS FOR A PARTICULAR PURPOSE AND NONINFRINGEMENT. IN NO EVENT SHALL THE
AUTHORS OR COPYRIGHT HOLDERS BE LIABLE FOR ANY CLAIM, DAMAGES OR OTHER
LIABILITY, WHETHER IN AN ACTION OF CONTRACT, TORT OR OTHERWISE, ARISING FROM,
OUT OF OR IN CONNECTION WITH THE SOFTWARE OR THE USE OR OTHER DEALINGS IN
THE SOFTWARE.
"""

from django.utils import six
from django.utils.translation import (
        ugettext, ugettext_lazy as _, string_concat)
from django.utils.functional import lazy
from django.shortcuts import (  # noqa
        render, get_object_or_404, redirect)
from django.contrib import messages
from django.core.exceptions import (
        PermissionDenied, SuspiciousOperation,
        ObjectDoesNotExist)
from django.db import transaction
from django.db.models import query  # noqa
from django.utils.safestring import mark_safe
mark_safe_lazy = lazy(mark_safe, six.text_type)
from django import forms
from django import http
from django.utils import translation
from django.conf import settings
from django.urls import reverse

from relate.utils import (
        StyledForm, local_now, as_local_time,
        format_datetime_local)
from crispy_forms.layout import Submit
from django_select2.forms import Select2Widget

from course.constants import (
        flow_permission,
        participation_permission as pperm,
        flow_session_expiration_mode,
        FLOW_SESSION_EXPIRATION_MODE_CHOICES,
        is_expiration_mode_allowed,
        grade_aggregation_strategy,
        GRADE_AGGREGATION_STRATEGY_CHOICES,
        flow_session_interaction_kind
        )
from course.models import (
        FlowSession, FlowPageData, FlowPageVisit,
        FlowPageVisitGrade,
        get_feedback_for_grade,
        GradeChange, update_bulk_feedback)

from course.utils import (
        FlowContext,
        FlowPageContext,
        PageOrdinalOutOfRange,
        instantiate_flow_page_with_ctx,
        course_view, render_course_page,
        get_session_start_rule,
        get_session_access_rule,
        get_session_grading_rule,
        FlowSessionGradingRule,
        )
from course.exam import get_login_exam_ticket
from course.page import InvalidPageData
from course.views import get_now_or_fake_time
from relate.utils import retry_transaction_decorator

# {{{ mypy

from typing import Any, Optional, Iterable, Tuple, Text  # noqa
import datetime  # noqa
from course.models import (  # noqa
        Course,
        Participation
        )
from course.utils import (  # noqa
        CoursePageContext,
        FlowSessionStartRule,
        )
from course.content import (  # noqa
        FlowDesc,
        )
from course.page.base import (  # noqa
        PageBase,
        PageBehavior,
        AnswerFeedback
        )
from relate.utils import Repo_ish  # noqa

# }}}


# {{{ page data wrangling

@retry_transaction_decorator(serializable=True)
def _adjust_flow_session_page_data_inner(repo, flow_session,
        course_identifier, flow_desc, commit_sha):
    from course.page.base import PageContext
    pctx = PageContext(
            course=flow_session.course,
            repo=repo,
            commit_sha=commit_sha,
            flow_session=flow_session,
            in_sandbox=False,
            page_uri=None)

    from course.models import FlowPageData

    def remove_page(fpd):
        if fpd.ordinal is not None:
            fpd.ordinal = None
            fpd.save()

    desc_group_ids = []

    ordinal = [0]
    for grp in flow_desc.groups:
        desc_group_ids.append(grp.id)

        shuffle = getattr(grp, "shuffle", False)
        max_page_count = getattr(grp, "max_page_count", None)

        available_page_ids = [page_desc.id for page_desc in grp.pages]

        if max_page_count is None:
            max_page_count = len(available_page_ids)

        group_pages = []

        # {{{ helper functions

        def find_page_desc(page_id):
            new_page_desc = None

            for page_desc in grp.pages:
                if page_desc.id == page_id:
                    new_page_desc = page_desc
                    break

            assert new_page_desc is not None

            return new_page_desc

        def instantiate_page(page_desc):
            from course.content import instantiate_flow_page
            return instantiate_flow_page(
                    "course '%s', flow '%s', page '%s/%s'"
                    % (course_identifier, flow_session.flow_id,
                        grp.id, page_desc.id),
                    repo, page_desc, commit_sha)

        def create_fpd(new_page_desc):
            page = instantiate_page(new_page_desc)

            data = page.make_page_data()
            return FlowPageData(
                    flow_session=flow_session,
                    ordinal=None,
                    page_type=new_page_desc.type,
                    group_id=grp.id,
                    page_id=new_page_desc.id,
                    data=data,
                    title=page.title(pctx, data))

        def add_page(fpd):
            if fpd.ordinal != ordinal[0]:
                fpd.ordinal = ordinal[0]
                fpd.save()

            page_desc = find_page_desc(fpd.page_id)
            page = instantiate_page(page_desc)
            title = page.title(pctx, fpd.data)

            if fpd.title != title:
                fpd.title = title
                fpd.save()

            ordinal[0] += 1
            available_page_ids.remove(fpd.page_id)

            group_pages.append(fpd)

        # }}}

        if shuffle:
            # maintain order of existing pages as much as possible
            for fpd in (FlowPageData.objects
                    .filter(
                        flow_session=flow_session,
                        group_id=grp.id,
                        ordinal__isnull=False)
                    .order_by("ordinal")):

                if (fpd.page_id in available_page_ids
                        and len(group_pages) < max_page_count):
                    add_page(fpd)
                else:
                    remove_page(fpd)

            assert len(group_pages) <= max_page_count

            from random import choice

            # then add randomly chosen new pages
            while len(group_pages) < max_page_count and available_page_ids:
                new_page_id = choice(available_page_ids)

                new_page_fpds = (FlowPageData.objects
                        .filter(
                            flow_session=flow_session,
                            group_id=grp.id,
                            page_id=new_page_id))

                if new_page_fpds.count():
                    # We already have FlowPageData for this page, revive it
                    new_page_fpd, = new_page_fpds
                    assert new_page_fpd.page_id == new_page_id
                else:
                    # Make a new FlowPageData instance
                    page_desc = find_page_desc(new_page_id)
                    assert page_desc.id == new_page_id
                    new_page_fpd = create_fpd(page_desc)
                    assert new_page_fpd.page_id == new_page_id

                add_page(new_page_fpd)

        else:
            # reorder pages to order in flow
            id_to_fpd = dict(
                    ((fpd.group_id, fpd.page_id), fpd)
                    for fpd in FlowPageData.objects.filter(
                        flow_session=flow_session,
                        group_id=grp.id))

            for page_desc in grp.pages:
                key = (grp.id, page_desc.id)

                if key in id_to_fpd:
                    fpd = id_to_fpd.pop(key)
                else:
                    fpd = create_fpd(page_desc)

                if len(group_pages) < max_page_count:
                    add_page(fpd)

            for fpd in id_to_fpd.values():
                remove_page(fpd)

    # {{{ remove pages orphaned because of group renames

    for fpd in (
            FlowPageData.objects
            .filter(
                flow_session=flow_session,
                ordinal__isnull=False)
            .exclude(group_id__in=desc_group_ids)
            ):
        remove_page(fpd)

    # }}}

    return ordinal[0]  # new page count


def adjust_flow_session_page_data(repo, flow_session,
        course_identifier, flow_desc=None):
    # type: (Repo_ish, FlowSession, Text, Optional[FlowDesc]) -> None

    """
    The caller may *not* be in a transaction that has a weaker isolation
    level than *serializable*.
    """

    from course.content import get_course_commit_sha, get_flow_desc
    commit_sha = get_course_commit_sha(
            flow_session.course, flow_session.participation)
    revision_key = "2:"+commit_sha.decode()

    if flow_desc is None:
        flow_desc = get_flow_desc(repo, flow_session.course,
                flow_session.flow_id, commit_sha)

    if flow_session.page_data_at_revision_key == revision_key:
        return

    new_page_count = _adjust_flow_session_page_data_inner(
            repo, flow_session, course_identifier, flow_desc,
            commit_sha)

    # These are idempotent, so they don't need to be guarded by a seqcst
    # transaction.
    flow_session.page_count = new_page_count
    flow_session.page_data_at_revision_key = revision_key
    flow_session.save()

# }}}


# {{{ grade page visit

def grade_page_visit(visit, visit_grade_model=FlowPageVisitGrade,
<<<<<<< HEAD
        grade_data=None, graded_at_git_commit_sha=None):
    # type: (FlowPageVisit, type, Any, Optional[bytes]) -> None

=======
        grade_data=None, respect_preview=True):
>>>>>>> 24e1f740
    if not visit.is_submitted_answer:
        raise RuntimeError(_("cannot grade ungraded answer"))

    flow_session = visit.flow_session
    course = flow_session.course
    page_data = visit.page_data

    most_recent_grade = visit.get_most_recent_grade()  # type: Optional[FlowPageVisitGrade]  # noqa
    if most_recent_grade is not None and grade_data is None:
        grade_data = most_recent_grade.grade_data

    from course.content import (
            get_course_repo,
            get_course_commit_sha,
            get_flow_desc,
            get_flow_page_desc,
            instantiate_flow_page)

    repo = get_course_repo(course)

    course_commit_sha = get_course_commit_sha(
            course, flow_session.participation if respect_preview else None)

    flow_desc = get_flow_desc(repo, course,
            flow_session.flow_id, course_commit_sha)

    page_desc = get_flow_page_desc(
            flow_session.flow_id,
            flow_desc,
            page_data.group_id, page_data.page_id)

    page = instantiate_flow_page(
            location="flow '%s', group, '%s', page '%s'"
            % (flow_session.flow_id, page_data.group_id, page_data.page_id),
            repo=repo, page_desc=page_desc,
            commit_sha=course_commit_sha)

    assert page.expects_answer()
    if not page.is_answer_gradable():
        return

    from course.page import PageContext
    grading_page_context = PageContext(
            course=course,
            repo=repo,
            commit_sha=course_commit_sha,
            flow_session=flow_session)

    with translation.override(settings.RELATE_ADMIN_EMAIL_LOCALE):
        answer_feedback = page.grade(
                grading_page_context, visit.page_data.data,
                visit.answer, grade_data=grade_data)

    grade = visit_grade_model()
    grade.visit = visit
    grade.grade_data = grade_data
    grade.max_points = page.max_points(visit.page_data)
    grade.graded_at_git_commit_sha = course_commit_sha.decode()

    bulk_feedback_json = None
    if answer_feedback is not None:
        grade.correctness = answer_feedback.correctness
        grade.feedback, bulk_feedback_json = answer_feedback.as_json()

    grade.save()

    update_bulk_feedback(page_data, grade, bulk_feedback_json)

# }}}


# {{{ start flow

def start_flow(
        repo,  # type: Repo_ish
        course,  # type: Course
        participation,  # type: Optional[Participation]
        user,  # type: Any
        flow_id,  # type: Text
        flow_desc,  # type: FlowDesc
        session_start_rule,  # type: FlowSessionStartRule
        now_datetime,  # type: datetime.datetime
        ):
    # type: (...) -> FlowSession

    # This function does not need to be transactionally atomic.
    # The only essential part is the creation of the session.
    # The remainder of the function (opportunity creation and
    # page setup) is atomic and gets retried.

    from course.content import get_course_commit_sha
    course_commit_sha = get_course_commit_sha(course, participation)

    if participation is not None:
        assert participation.user == user

    exp_mode = flow_session_expiration_mode.end
    if session_start_rule.default_expiration_mode is not None:
        exp_mode = session_start_rule.default_expiration_mode

    session = FlowSession(
        course=course,
        participation=participation,
        user=user,
        active_git_commit_sha=course_commit_sha.decode(),
        flow_id=flow_id,
        in_progress=True,
        expiration_mode=exp_mode,
        access_rules_tag=session_start_rule.tag_session)

    session.save()

    # Create flow grading opportunity. This makes the flow
    # show up in the grade book.

    rules = getattr(flow_desc, "rules", None)
    if rules is not None:
        identifier = rules.grade_identifier

        if identifier is not None:
            from course.models import get_flow_grading_opportunity
            get_flow_grading_opportunity(
                    course, flow_id, flow_desc,
                    identifier,
                    rules.grade_aggregation_strategy)

    # will implicitly modify and save the session if there are changes
    adjust_flow_session_page_data(repo, session,
            course.identifier, flow_desc)

    return session

# }}}


# {{{ finish flow

def get_multiple_flow_session_graded_answers_qset(flow_sessions):
    # type: (List[FlowSession]) -> query.QuerySet

    from django.db.models import Q
    qset = (FlowPageVisit.objects
            .filter(flow_session__in=flow_sessions)
            .filter(Q(answer__isnull=False) | Q(is_synthetic=True))
            .order_by("flow_session__id"))

    # Ungraded answers *can* show up in non-in-progress flows as a result
    # of a race between a 'save' and the 'end session'. If this happens,
    # we'll go ahead and ignore those.
    qset = qset.filter(
        (Q(flow_session__in_progress=False) & Q(is_submitted_answer=True))
        | Q(flow_session__in_progress=True))

    return qset


def get_flow_session_graded_answers_qset(flow_session):
    # type: (FlowSession) -> query.QuerySet

    return get_multiple_flow_session_graded_answers_qset([flow_session])


def get_prev_answer_visits_qset(page_data):
    # type: (FlowPageData) -> query.QuerySet
    return (
            get_flow_session_graded_answers_qset(page_data.flow_session)
            .filter(page_data=page_data)
            .order_by("-visit_time"))


def get_prev_answer_visit(page_data):
    previous_answer_visits = get_prev_answer_visits_qset(page_data)

    for prev_visit in previous_answer_visits[:1]:
        return prev_visit

    return None


def assemble_page_grades(flow_sessions):
    # type: (List[FlowSession]) -> List[List[Optional[FlowPageVisitGrade]]]
    """
    Given a list of flow sessions, return a list of lists of FlowPageVisitGrade
    objects corresponding to the most recent page grades for each page of the
    flow session.  If a page is not graded, the corresponding entry is None.

    Note that, even if the flow sessions belong to the same flow, the length
    of the lists may vary since the flow page count may vary per session.
    """
    id_to_fsess_idx = {fsess.id: i for i, fsess in enumerate(flow_sessions)}
    answer_visit_ids = [
            [None] * fsess.page_count for fsess in flow_sessions
            ]  # type: List[List[Optional[int]]]

    # Get all answer visits corresponding to the sessions. The query result is
    # typically very large.
    all_answer_visits = (
        get_multiple_flow_session_graded_answers_qset(flow_sessions)
        .order_by("visit_time")
        .values("id", "flow_session_id", "page_data__ordinal",
                "is_submitted_answer"))

    for answer_visit in all_answer_visits:
        fsess_idx = id_to_fsess_idx[answer_visit["flow_session_id"]]
        ordinal = answer_visit["page_data__ordinal"]
        if ordinal is not None:
            answer_visit_ids[fsess_idx][ordinal] = answer_visit["id"]

        if not flow_sessions[fsess_idx].in_progress:
            assert answer_visit["is_submitted_answer"] is True

    flat_answer_visit_ids = []
    for visit_id_list in answer_visit_ids:
        for visit_id in visit_id_list:
            if visit_id is not None:
                flat_answer_visit_ids.append(visit_id)

    # Get all grade visits associated with the answer visits.
    grades = (FlowPageVisitGrade.objects
              .filter(visit__in=flat_answer_visit_ids)
              .order_by("visit__id")
              .order_by("grade_time"))

    grades_by_answer_visit = {}
    for grade in grades:
        grades_by_answer_visit[grade.visit_id] = grade

    def get_grades_for_visit_group(visit_group):
        # type: (List[Optional[int]]) -> List[Optional[FlowPageVisit]]

        return [grades_by_answer_visit.get(visit_id)
            for visit_id in visit_group]

    return [get_grades_for_visit_group(group) for group in answer_visit_ids]


def assemble_answer_visits(flow_session):
    # type: (FlowSession) -> List[Optional[FlowPageVisit]]

    answer_visits = [None] * flow_session.page_count  # type: List[Optional[FlowPageVisit]]  # noqa

    answer_page_visits = (
            get_flow_session_graded_answers_qset(flow_session)
            .order_by("visit_time"))

    for page_visit in answer_page_visits:
        if page_visit.page_data.ordinal is not None:
            answer_visits[page_visit.page_data.ordinal] = page_visit

        if not flow_session.in_progress:
            assert page_visit.is_submitted_answer is True

    return answer_visits


def get_all_page_data(flow_session):
    # type: (FlowSession) -> Iterable[FlowPageData]

    return (FlowPageData.objects
            .filter(
                flow_session=flow_session,
                ordinal__isnull=False)
            .order_by("ordinal"))


def get_interaction_kind(
        fctx,  # type: FlowContext
        flow_session,  # type: FlowSession
        flow_generates_grade,  # type: bool
        all_page_data,  # type: Iterable[FlowPageData]
        ):
    # type: (...) -> Text

    if not flow_session.in_progress:
        return flow_session_interaction_kind.noninteractive

    ikind = flow_session_interaction_kind.noninteractive

    for i, page_data in enumerate(all_page_data):
        assert i == page_data.ordinal

        page = instantiate_flow_page_with_ctx(fctx, page_data)
        if page.expects_answer():
            if page.is_answer_gradable():
                if flow_generates_grade:
                    return flow_session_interaction_kind.permanent_grade
                else:
                    return flow_session_interaction_kind.practice_grade
            else:
                ikind = flow_session_interaction_kind.ungraded

    return ikind


def get_session_answered_page_data(
        fctx,  # type: FlowContext
        flow_session,  # type: FlowSession
        answer_visits  # type: List[Optional[FlowPageVisit]]
        ):
    # type: (...) -> Tuple[List[FlowPageData], List[FlowPageData]]
    all_page_data = get_all_page_data(flow_session)

    answered_page_data_list = []  # type: List[FlowPageData]
    unanswered_page_data_list = []  # type: List[FlowPageData]

    for i, page_data in enumerate(all_page_data):
        assert i == page_data.ordinal

        avisit = answer_visits[i]
        if avisit is not None:
            answer_data = avisit.answer
        else:
            answer_data = None

        page = instantiate_flow_page_with_ctx(fctx, page_data)
        if page.expects_answer():
            if answer_data is None:
                unanswered_page_data_list.append(page_data)
            else:
                answered_page_data_list.append(page_data)

    return (answered_page_data_list, unanswered_page_data_list)


class GradeInfo(object):
    """An object to hold a tally of points and page counts of various types in a flow.

    .. attribute:: points

        The final grade, in points. May be *None* if the grade is not yet
        final.
    """

    def __init__(
            self,
            points,  # type: Optional[float]
            provisional_points,  # type: Optional[float]
            max_points,  # type: Optional[float]
            max_reachable_points,  # type: Optional[float]
            fully_correct_count,  # type: int
            partially_correct_count,  # type: int
            incorrect_count,  # type: int
            unknown_count,  # type: int
            ):
        # type: (...) -> None
        self.points = points
        self.provisional_points = provisional_points
        self.max_points = max_points
        self.max_reachable_points = max_reachable_points
        self.fully_correct_count = fully_correct_count
        self.partially_correct_count = partially_correct_count
        self.incorrect_count = incorrect_count
        self.unknown_count = unknown_count

    # Rounding to larger than 100% will break the percent bars on the
    # flow results page.
    FULL_PERCENT = 99.99

    # {{{ point percentages

    def points_percent(self):
        """Only to be used for visualization purposes."""

        if self.max_points is None or self.max_points == 0:
            if self.points == 0:
                return 100
            else:
                return 0
        else:
            return self.FULL_PERCENT*self.provisional_points/self.max_points

    def missed_points_percent(self):
        """Only to be used for visualization purposes."""

        return (self.FULL_PERCENT
                - self.points_percent()
                - self.unreachable_points_percent())

    def unreachable_points_percent(self):
        """Only to be used for visualization purposes."""

        if (self.max_points is None
                or self.max_reachable_points is None
                or self.max_points == 0):
            return 0
        else:
            return self.FULL_PERCENT*(
                    self.max_points - self.max_reachable_points)/self.max_points

    def total_points_percent(self):
        return (
                self.points_percent()
                + self.missed_points_percent()
                + self.unreachable_points_percent())

    # }}}

    # {{{ page counts

    def total_count(self):
        return (self.fully_correct_count
                + self.partially_correct_count
                + self.incorrect_count
                + self.unknown_count)

    def fully_correct_percent(self):
        """Only to be used for visualization purposes."""
        return self.FULL_PERCENT*self.fully_correct_count/self.total_count()

    def partially_correct_percent(self):
        """Only to be used for visualization purposes."""
        return self.FULL_PERCENT*self.partially_correct_count/self.total_count()

    def incorrect_percent(self):
        """Only to be used for visualization purposes."""
        return self.FULL_PERCENT*self.incorrect_count/self.total_count()

    def unknown_percent(self):
        """Only to be used for visualization purposes."""
        return self.FULL_PERCENT*self.unknown_count/self.total_count()

    # }}}


def gather_grade_info(
        fctx,  # type: FlowContext
        flow_session,  # type: FlowSession
        grading_rule,  # type: FlowSessionGradingRule
        answer_visits,  # type: List[Optional[FlowPageVisit]]
        ):
    # type: (...) -> GradeInfo
    """
    :returns: a :class:`GradeInfo`
    """

    all_page_data = get_all_page_data(flow_session)

    bonus_points = grading_rule.bonus_points
    points = bonus_points
    provisional_points = bonus_points
    max_points = bonus_points
    max_reachable_points = bonus_points

    fully_correct_count = 0
    partially_correct_count = 0
    incorrect_count = 0
    unknown_count = 0

    for i, page_data in enumerate(all_page_data):
        page = instantiate_flow_page_with_ctx(fctx, page_data)

        assert i == page_data.ordinal

        av = answer_visits[i]

        if av is None:
            # This is true in principle, but early code to deal with survey questions
            # didn't generate synthetic answer visits for survey questions, so this
            # can't actually be enforced.

            # assert not page.expects_answer()
            continue

        if not page.is_answer_gradable():
            continue

        grade = av.get_most_recent_grade()
        assert grade is not None

        feedback = get_feedback_for_grade(grade)

        max_points += grade.max_points

        if feedback is None or feedback.correctness is None:
            unknown_count += 1
            points = None
            continue

        max_reachable_points += grade.max_points

        page_points = grade.max_points*feedback.correctness

        if points is not None:
            points += page_points

        provisional_points += page_points

        if grade.max_points > 0:
            if feedback.correctness == 1:
                fully_correct_count += 1
            elif feedback.correctness == 0:
                incorrect_count += 1
            else:
                partially_correct_count += 1

    # {{{ adjust max_points if requested

    if grading_rule.max_points is not None:
        max_points = grading_rule.max_points

    # }}}

    # {{{ enforce points cap

    if grading_rule.max_points_enforced_cap is not None:
        max_reachable_points = min(
                max_reachable_points, grading_rule.max_points_enforced_cap)
        points = min(
                points, grading_rule.max_points_enforced_cap)
        provisional_points = min(
                provisional_points, grading_rule.max_points_enforced_cap)

    # }}}

    return GradeInfo(
            points=points,
            provisional_points=provisional_points,
            max_points=max_points,
            max_reachable_points=max_reachable_points,

            fully_correct_count=fully_correct_count,
            partially_correct_count=partially_correct_count,
            incorrect_count=incorrect_count,
            unknown_count=unknown_count)


@transaction.atomic
def grade_page_visits(fctx, flow_session, answer_visits, force_regrade=False,
        respect_preview=True):
    for i in range(len(answer_visits)):
        answer_visit = answer_visits[i]

        if answer_visit is not None:
            answer_visit.is_submitted_answer = True
            answer_visit.save()

        else:
            page_data = flow_session.page_data.get(ordinal=i)
            page = instantiate_flow_page_with_ctx(fctx, page_data)

            if not page.expects_answer():
                continue

            # Create a synthetic visit to attach a grade
            answer_visit = FlowPageVisit()
            answer_visit.flow_session = flow_session
            answer_visit.page_data = page_data
            answer_visit.is_synthetic = True
            answer_visit.answer = None
            answer_visit.is_submitted_answer = True
            answer_visit.save()

            answer_visits[i] = answer_visit

            if not page.is_answer_gradable():
                continue

        if (answer_visit is not None
                and (not answer_visit.grades.count() or force_regrade)):
            grade_page_visit(answer_visit, respect_preview=respect_preview)


@retry_transaction_decorator()
def finish_flow_session(fctx, flow_session, grading_rule,
        force_regrade=False, now_datetime=None, respect_preview=True):
    """
    :returns: :class:`GradeInfo`
    """
    # Do not be tempted to call adjust_flow_session_page_data in here.
    # This function may be called from within a transaction.

    if not flow_session.in_progress:
        raise RuntimeError(_("Can't end a session that's already ended"))

    assert isinstance(grading_rule, FlowSessionGradingRule)

    if now_datetime is None:
        from django.utils.timezone import now
        now_datetime = now()

    answer_visits = assemble_answer_visits(flow_session)

    grade_page_visits(fctx, flow_session, answer_visits,
            force_regrade=force_regrade,
            respect_preview=respect_preview)

    # ORDERING RESTRICTION: Must grade pages before gathering grade info

    # {{{ determine completion time

    completion_time = now_datetime
    if grading_rule.use_last_activity_as_completion_time:
        last_activity = flow_session.last_activity()
        if last_activity is not None:
            completion_time = last_activity

    flow_session.completion_time = completion_time

    # }}}

    flow_session.in_progress = False
    flow_session.save()

    return grade_flow_session(fctx, flow_session, grading_rule,
            answer_visits)


def expire_flow_session(
        fctx,  # type: FlowContext
        flow_session,  # type: FlowSession
        grading_rule,  # type: FlowSessionGradingRule
        now_datetime,  # type: datetime.datetime
        past_due_only=False,  # type:bool
        ):
    # type: (...) -> bool

    # This function does not need to be transactionally atomic.
    # It only does one atomic 'thing' in each execution path.

    if not flow_session.in_progress:
        raise RuntimeError(_("Can't expire a session that's not in progress"))
    if flow_session.participation is None:
        raise RuntimeError(_("Can't expire an anonymous flow session"))

    assert isinstance(grading_rule, FlowSessionGradingRule)

    if (past_due_only
            and grading_rule.due is not None
            and now_datetime < grading_rule.due):
        return False

    adjust_flow_session_page_data(fctx.repo, flow_session,
            flow_session.course.identifier, fctx.flow_desc)

    if flow_session.expiration_mode == flow_session_expiration_mode.roll_over:
        session_start_rule = get_session_start_rule(
                flow_session.course, flow_session.participation,
                flow_session.flow_id, fctx.flow_desc, now_datetime,
                for_rollover=True)

        if not session_start_rule.may_start_new_session:
            # No new session allowed: finish.
            return finish_flow_session(fctx, flow_session, grading_rule,
                    now_datetime=now_datetime, respect_preview=False)
        else:

            flow_session.access_rules_tag = session_start_rule.tag_session

            # {{{ FIXME: This is weird and should probably not exist.

            access_rule = get_session_access_rule(
                    flow_session, fctx.flow_desc, now_datetime)

            if hasattr(session_start_rule, "default_expiration_mode"):
                flow_session.expiration_mode = \
                        session_start_rule.default_expiration_mode

            elif not is_expiration_mode_allowed(
                    flow_session.expiration_mode, access_rule.permissions):
                flow_session.expiration_mode = flow_session_expiration_mode.end

            # }}}

            flow_session.save()

            return True

    elif flow_session.expiration_mode == flow_session_expiration_mode.end:
        return finish_flow_session(fctx, flow_session, grading_rule,
                now_datetime=now_datetime, respect_preview=False)
    else:
        raise ValueError(
                _("invalid expiration mode '%(mode)s' on flow session ID "
                "%(session_id)d") % {
                    'mode': flow_session.expiration_mode,
                    'session_id': flow_session.id})


def grade_flow_session(
        fctx,  # type: FlowContext
        flow_session,  # type: FlowSession
        grading_rule,  # type: FlowSessionGradingRule
        answer_visits=None,  # type: Optional[List[Optional[FlowPageVisit]]]
        ):
    # type: (...) -> GradeInfo

    """Updates the grade on an existing flow session and logs a
    grade change with the grade records subsystem.
    """

    if answer_visits is None:
        answer_visits = assemble_answer_visits(flow_session)

    grade_info = gather_grade_info(fctx, flow_session, grading_rule, answer_visits)
    assert grade_info is not None

    comment = None
    points = grade_info.points

    if (points is not None
            and grading_rule.credit_percent is not None
            and grading_rule.credit_percent != 100):
        comment = (
                # Translators: grade flow: calculating grade.
                _("Counted at %(percent).1f%% of %(point).1f points") % {
                    'percent': grading_rule.credit_percent,
                    'point': points})
        points = points * grading_rule.credit_percent / 100

    flow_session.points = points
    flow_session.max_points = grade_info.max_points

    flow_session.append_comment(comment)
    flow_session.save()

    # Need to save grade record even if no grade is available yet, because
    # a grade record may *already* be saved, and that one might be mistaken
    # for the current one.
    if (grading_rule.grade_identifier
            and grading_rule.generates_grade
            and flow_session.participation is not None):
        from course.models import get_flow_grading_opportunity
        gopp = get_flow_grading_opportunity(
                flow_session.course, flow_session.flow_id, fctx.flow_desc,
                grading_rule.grade_identifier,
                grading_rule.grade_aggregation_strategy)

        from course.models import grade_state_change_types
        gchange = GradeChange()
        gchange.opportunity = gopp
        gchange.participation = flow_session.participation
        gchange.state = grade_state_change_types.graded
        gchange.attempt_id = "flow-session-%d" % flow_session.id
        gchange.points = points
        gchange.max_points = grade_info.max_points
        # creator left as NULL
        gchange.flow_session = flow_session
        gchange.comment = comment

        previous_grade_changes = list(GradeChange.objects
                .filter(
                    opportunity=gchange.opportunity,
                    participation=gchange.participation,
                    state=gchange.state,
                    attempt_id=gchange.attempt_id,
                    flow_session=gchange.flow_session)
                .order_by("-grade_time")
                [:1])

        # only save if modified or no previous grades
        do_save = True
        if previous_grade_changes:
            previous_grade_change, = previous_grade_changes
            if (previous_grade_change.points == gchange.points
                    and previous_grade_change.max_points == gchange.max_points
                    and previous_grade_change.comment == gchange.comment):
                do_save = False
        else:
            # no previous grade changes
            if points is None:
                do_save = False

        if do_save:
            gchange.save()

    return grade_info


def reopen_session(
        session, force=False, suppress_log=False):
    # type: (FlowSession, bool, bool) -> None

    if session.in_progress:
        raise RuntimeError(
                _("Cannot reopen a session that's already in progress"))
    if session.participation is None:
        raise RuntimeError(
                _("Cannot reopen anonymous sessions"))

    session.in_progress = True
    session.points = None
    session.max_points = None

    if not suppress_log:
        session.append_comment(
                _("Session reopened at %(now)s, previous completion time "
                "was '%(complete_time)s'.") % {
                    'now': format_datetime_local(local_now()),
                    'complete_time': format_datetime_local(
                        as_local_time(session.completion_time))
                    })

    session.completion_time = None
    session.save()


<<<<<<< HEAD
def finish_flow_session_standalone(
        repo,  # type: Repo_ish
        course,  # type: Course
        session,  # type: FlowSession
        force_regrade=False,  # type: bool
        now_datetime=None,  # type: Optional[datetime.datetime]
        past_due_only=False,  # type: bool
        ):
    # type: (...) -> bool

=======
def finish_flow_session_standalone(repo, course, session, force_regrade=False,
        now_datetime=None, past_due_only=False, respect_preview=True):
>>>>>>> 24e1f740
    # Do not be tempted to call adjust_flow_session_page_data in here.
    # This function may be called from within a transaction.

    assert session.participation is not None

    if now_datetime is None:
        from django.utils.timezone import now
        now_datetime_filled = now()
    else:
        now_datetime_filled = now_datetime

    fctx = FlowContext(repo, course, session.flow_id)

    grading_rule = get_session_grading_rule(session, fctx.flow_desc,
            now_datetime_filled)

    if grading_rule.due is not None:
        if (
                past_due_only
                and now_datetime_filled < grading_rule.due):
            return False

    finish_flow_session(fctx, session, grading_rule,
<<<<<<< HEAD
            force_regrade=force_regrade,
            now_datetime=now_datetime_filled)
=======
            force_regrade=force_regrade, now_datetime=now_datetime,
            respect_preview=respect_preview)
>>>>>>> 24e1f740

    return True


def expire_flow_session_standalone(
        repo,  # type: Any
        course,  # type: Course
        session,  # type: FlowSession
        now_datetime,  # type: datetime.datetime
        past_due_only=False,  # type: bool
        ):
    # type: (...) -> bool
    assert session.participation is not None

    fctx = FlowContext(repo, course, session.flow_id)

    grading_rule = get_session_grading_rule(session, fctx.flow_desc, now_datetime)

    return expire_flow_session(fctx, session, grading_rule, now_datetime,
            past_due_only=past_due_only)


def regrade_session(
        repo,  # type: Repo_ish
        course,  # type: Course
        session,  # type: FlowSession
        ):
    # type: (...) -> None
    adjust_flow_session_page_data(repo, session, course.identifier)

    if session.in_progress:
        with transaction.atomic():
            answer_visits = assemble_answer_visits(session)  # type: List[Optional[FlowPageVisit]]  # noqa

            for i in range(len(answer_visits)):
                answer_visit = answer_visits[i]

<<<<<<< HEAD
                if answer_visit is not None:
                    if answer_visit.get_most_recent_grade():
                        # Only make a new grade if there already is one.
                        grade_page_visit(answer_visit,
                                graded_at_git_commit_sha=fctx.course_commit_sha)
=======
                if answer_visit is not None and answer_visit.get_most_recent_grade():
                    # Only make a new grade if there already is one.
                    grade_page_visit(answer_visit, respect_preview=False)
>>>>>>> 24e1f740
    else:
        prev_completion_time = session.completion_time

        with transaction.atomic():
            session.append_comment(
                    _("Session regraded at %(time)s.") % {
                        'time': format_datetime_local(local_now())
                        })
            session.save()

            reopen_session(session, force=True, suppress_log=True)
            finish_flow_session_standalone(
                    repo, course, session, force_regrade=True,
                    now_datetime=prev_completion_time,
                    respect_preview=False)


def recalculate_session_grade(repo, course, session):
    # type: (Repo_ish, Course, FlowSession) -> None

    """Only redoes the final grade determination without regrading
    individual pages.
    """

    if session.in_progress:
        raise RuntimeError(_("cannot recalculate grade on in-progress session"))

    prev_completion_time = session.completion_time

    adjust_flow_session_page_data(repo, session, course.identifier)

    with transaction.atomic():
        session.append_comment(
                _("Session grade recomputed at %(time)s.") % {
                    'time': format_datetime_local(local_now())
                    })
        session.save()

        reopen_session(session, force=True, suppress_log=True)
        finish_flow_session_standalone(
                repo, course, session, force_regrade=False,
                now_datetime=prev_completion_time,
                respect_preview=False)

# }}}


def lock_down_if_needed(
        request,  # type: http.HttpRequest
        permissions,  # type: frozenset[Text]
        flow_session,  # type: FlowSession
        ):
    # type: (...) -> None

    if flow_permission.lock_down_as_exam_session in permissions:
        request.session[
                "relate_session_locked_to_exam_flow_session_pk"] = \
                        flow_session.pk


# {{{ view: start flow

@course_view
def view_start_flow(pctx, flow_id):
    # type: (CoursePageContext, Text) -> http.HttpResponse
    request = pctx.request

    login_exam_ticket = get_login_exam_ticket(pctx.request)
    now_datetime = get_now_or_fake_time(request)
    fctx = FlowContext(pctx.repo, pctx.course, flow_id,
            participation=pctx.participation)

    if request.method == "POST":
        return post_start_flow(pctx, fctx, flow_id)
    else:
        session_start_rule = get_session_start_rule(
                pctx.course, pctx.participation,
                flow_id, fctx.flow_desc, now_datetime,
                facilities=pctx.request.relate_facilities,
                login_exam_ticket=login_exam_ticket)

        if session_start_rule.may_list_existing_sessions:
            past_sessions = (FlowSession.objects
                    .filter(
                        participation=pctx.participation,
                        flow_id=fctx.flow_id,
                        participation__isnull=False)
                   .order_by("start_time"))

            from collections import namedtuple
            SessionProperties = namedtuple("SessionProperties",  # noqa
                    ["may_view", "may_modify", "due", "grade_description",
                        "grade_shown"])

            past_sessions_and_properties = []
            for session in past_sessions:
                access_rule = get_session_access_rule(
                        session, fctx.flow_desc, now_datetime,
                        facilities=pctx.request.relate_facilities,
                        login_exam_ticket=login_exam_ticket)
                grading_rule = get_session_grading_rule(
                        session, fctx.flow_desc, now_datetime)

                session_properties = SessionProperties(
                        may_view=flow_permission.view in access_rule.permissions,
                        may_modify=(
                            flow_permission.submit_answer in access_rule.permissions
                            or
                            flow_permission.end_session in access_rule.permissions
                            ),
                        due=grading_rule.due,
                        grade_description=grading_rule.description,
                        grade_shown=(
                            flow_permission.cannot_see_flow_result
                            not in access_rule.permissions))
                past_sessions_and_properties.append((session, session_properties))
        else:
            past_sessions_and_properties = []

        may_start = session_start_rule.may_start_new_session

        potential_session = FlowSession(
            course=pctx.course,
            participation=pctx.participation,
            flow_id=flow_id,
            in_progress=True,

            # default_expiration_mode ignored
            expiration_mode=flow_session_expiration_mode.end,

            access_rules_tag=session_start_rule.tag_session)

        new_session_grading_rule = get_session_grading_rule(
                potential_session, fctx.flow_desc, now_datetime)

        start_may_decrease_grade = (
                bool(past_sessions_and_properties)
                and
                new_session_grading_rule.grade_aggregation_strategy not in
                [
                    None,
                    grade_aggregation_strategy.max_grade,
                    grade_aggregation_strategy.use_earliest])

        return render_course_page(pctx, "course/flow-start.html", {
            "flow_desc": fctx.flow_desc,
            "flow_identifier": flow_id,

            "now": now_datetime,
            "may_start": may_start,
            "new_session_grading_rule": new_session_grading_rule,
            "grade_aggregation_strategy_descr": (
                dict(GRADE_AGGREGATION_STRATEGY_CHOICES).get(
                    new_session_grading_rule.grade_aggregation_strategy)),
            "start_may_decrease_grade": start_may_decrease_grade,

            "past_sessions_and_properties": past_sessions_and_properties,
            },
            allow_instant_flow_requests=False)


@retry_transaction_decorator(serializable=True)
def post_start_flow(pctx, fctx, flow_id):
    # type: (CoursePageContext, FlowContext, Text) -> http.HttpResponse

    now_datetime = get_now_or_fake_time(pctx.request)
    login_exam_ticket = get_login_exam_ticket(pctx.request)

    past_sessions = (FlowSession.objects
            .filter(
                participation=pctx.participation,
                flow_id=fctx.flow_id,
                participation__isnull=False)
           .order_by("start_time"))

    if past_sessions:
        latest_session = past_sessions.reverse()[0]

        cooldown_seconds = getattr(
            settings, "RELATE_SESSION_RESTART_COOLDOWN_SECONDS", 10)

        from datetime import timedelta
        if (
                timedelta(seconds=0)
                <= (now_datetime - latest_session.start_time)
                < timedelta(seconds=cooldown_seconds)):
            return redirect("relate-view_flow_page",
                pctx.course.identifier, latest_session.id, 0)

    session_start_rule = get_session_start_rule(
            pctx.course, pctx.participation,
            flow_id, fctx.flow_desc, now_datetime,
            facilities=pctx.request.relate_facilities,
            login_exam_ticket=login_exam_ticket)

    if not session_start_rule.may_start_new_session:
        raise PermissionDenied(_("new session not allowed"))

    flow_user = pctx.request.user
    if not flow_user.is_authenticated:
        flow_user = None

    session = start_flow(
            pctx.repo, pctx.course, pctx.participation,
            user=flow_user,
            flow_id=flow_id, flow_desc=fctx.flow_desc,
            session_start_rule=session_start_rule,
            now_datetime=now_datetime)

    access_rule = get_session_access_rule(
            session, fctx.flow_desc, now_datetime,
            facilities=pctx.request.relate_facilities,
            login_exam_ticket=login_exam_ticket)

    lock_down_if_needed(pctx.request, access_rule.permissions, session)

    return redirect("relate-view_flow_page",
            pctx.course.identifier, session.id, 0)

# }}}


# {{{ view: resume flow

# The purpose of this interstitial redirection page is to set the exam
# lockdown flag upon resumption/review. Without this, the exam lockdown
# middleware will refuse access to flow pages in a locked-down facility.

@course_view
def view_resume_flow(pctx, flow_session_id):
    # type: (CoursePageContext, int) -> http.HttpResponse

    now_datetime = get_now_or_fake_time(pctx.request)

    flow_session = get_and_check_flow_session(pctx, int(flow_session_id))

    fctx = FlowContext(pctx.repo, pctx.course, flow_session.flow_id,
            participation=pctx.participation)

    login_exam_ticket = get_login_exam_ticket(pctx.request)

    access_rule = get_session_access_rule(
            flow_session, fctx.flow_desc, now_datetime,
            facilities=pctx.request.relate_facilities,
            login_exam_ticket=login_exam_ticket)

    lock_down_if_needed(pctx.request, access_rule.permissions,
            flow_session)

    return redirect("relate-view_flow_page",
            pctx.course.identifier, flow_session.id, 0)


# }}}


# {{{ view: flow page

def get_and_check_flow_session(pctx, flow_session_id):
    # type: (CoursePageContext, int) -> FlowSession

    try:
        flow_session = (FlowSession.objects
                .select_related("participation")
                .get(id=flow_session_id))
    except ObjectDoesNotExist:
        raise http.Http404()

    if flow_session.course.pk != pctx.course.pk:
        raise http.Http404()

    my_session = (
            pctx.participation == flow_session.participation
            or
            (
                # anonymous by participation
                flow_session.participation is None
                and (
                    # We don't know whose (legacy)
                    # Truly anonymous sessions belong to everyone.
                    flow_session.user is None
                    or pctx.request.user == flow_session.user)))

    if not my_session:
        my_perms = pctx.permissions()

        from course.enrollment import get_participation_role_identifiers
        owner_roles = get_participation_role_identifiers(
                pctx.course, flow_session.participation)

        allowed = False
        for orole in owner_roles:
            for perm, arg in my_perms:
                if (
                        perm == pperm.view_flow_sessions_from_role
                        and arg == orole):
                    allowed = True
                    break

            if allowed:
                break

        if not allowed:
            raise PermissionDenied(_("may not view other people's sessions"))

    return flow_session


def will_receive_feedback(permissions):
    # type: (frozenset[Text]) -> bool

    return (
            flow_permission.see_correctness in permissions
            or flow_permission.see_answer_after_submission in permissions)


def get_page_behavior(
        page,  # type: PageBase
        permissions,  # type: frozenset[Text]
        session_in_progress,  # type: bool
        answer_was_graded,  # type: bool
        generates_grade,  # type: bool
        is_unenrolled_session,  # type: bool
        viewing_prior_version=False,  # type: bool
        ):
    # type: (...) -> PageBehavior
    show_correctness = False

    if page.expects_answer() and answer_was_graded:
        show_correctness = flow_permission.see_correctness in permissions

        show_answer = flow_permission.see_answer_after_submission in permissions

    elif page.expects_answer() and not answer_was_graded:
        # Don't show answer yet
        show_answer = (
                flow_permission.see_answer_before_submission in permissions)
    else:
        show_answer = (
                flow_permission.see_answer_before_submission in permissions
                or
                flow_permission.see_answer_after_submission in permissions)

    may_change_answer = (
            not viewing_prior_version

            and (not answer_was_graded
                or (flow_permission.change_answer in permissions))

            # can happen if no answer was ever saved
            and session_in_progress

            and (flow_permission.submit_answer in permissions)

            and (generates_grade and not is_unenrolled_session
                or (not generates_grade))
            )

    from course.page.base import PageBehavior  # noqa
    return PageBehavior(
            show_correctness=show_correctness,
            show_answer=show_answer,
            may_change_answer=may_change_answer,
            )


def add_buttons_to_form(form, fpctx, flow_session, permissions):
    # type: (StyledForm, FlowPageContext, FlowSession, frozenset[Text]) -> StyledForm

    from crispy_forms.layout import Submit
    show_save_button = getattr(form, "show_save_button", True)
    if show_save_button:
        form.helper.add_input(
                Submit("save", _("Save answer"),
                    css_class="relate-save-button"))

    if will_receive_feedback(permissions):
        if flow_permission.change_answer in permissions:
            form.helper.add_input(
                    Submit(
                        "submit", _("Submit answer for feedback"),
                        accesskey="g",
                        css_class="relate-save-button relate-submit-button"))
        else:
            form.helper.add_input(
                    Submit("submit", _("Submit final answer"),
                        css_class="relate-save-button relate-submit-button"))
    else:
        # Only offer 'save and move on' if student will receive no feedback
        if fpctx.page_data.ordinal + 1 < flow_session.page_count:
            form.helper.add_input(
                    Submit("save_and_next",
                        mark_safe_lazy(
                            string_concat(
                                _("Save answer and move on"),
                                " &raquo;")),
                        css_class="relate-save-button"))
        else:
            form.helper.add_input(
                    Submit("save_and_finish",
                        mark_safe_lazy(
                            string_concat(
                                _("Save answer and finish"),
                                " &raquo;")),
                        css_class="relate-save-button"))

    return form


def create_flow_page_visit(request, flow_session, page_data):
    # type: (http.HttpRequest, FlowSession, FlowPageData) -> None

    if request.user.is_authenticated:
        # The access to 'is_authenticated' ought to wake up SimpleLazyObject.
        user = request.user
    else:
        user = None

    visit = FlowPageVisit(
        flow_session=flow_session,
        page_data=page_data,
        remote_address=request.META['REMOTE_ADDR'],
        user=user,
        is_submitted_answer=None)

    if hasattr(request, "relate_impersonate_original_user"):
        visit.impersonated_by = request.relate_impersonate_original_user

    visit.save()


@course_view
def view_flow_page(pctx, flow_session_id, ordinal):
    # type: (CoursePageContext, int, int) -> http.HttpResponse

    request = pctx.request
    login_exam_ticket = get_login_exam_ticket(request)

    ordinal = int(ordinal)

    flow_session_id = int(flow_session_id)
    flow_session = get_and_check_flow_session(pctx, flow_session_id)
    flow_id = flow_session.flow_id

    if flow_session is None:
        messages.add_message(request, messages.WARNING,
                _("No in-progress session record found for this flow. "
                "Redirected to flow start page."))

        return redirect("relate-view_start_flow",
                pctx.course.identifier,
                flow_id)

    adjust_flow_session_page_data(pctx.repo, flow_session, pctx.course.identifier)

    try:
        fpctx = FlowPageContext(pctx.repo, pctx.course, flow_id, ordinal,
                participation=pctx.participation,
                flow_session=flow_session,
                request=pctx.request)
    except PageOrdinalOutOfRange:
        return redirect("relate-view_flow_page",
                pctx.course.identifier,
                flow_session.id,
                flow_session.page_count-1)

    if fpctx.page is None:
        raise http.Http404()

    assert fpctx.page_context is not None
    assert fpctx.page_data is not None

    now_datetime = get_now_or_fake_time(request)
    access_rule = get_session_access_rule(
            flow_session, fpctx.flow_desc, now_datetime,
            facilities=pctx.request.relate_facilities,
            login_exam_ticket=login_exam_ticket)

    grading_rule = get_session_grading_rule(
            flow_session, fpctx.flow_desc, now_datetime)
    generates_grade = (
            grading_rule.grade_identifier is not None
            and
            grading_rule.generates_grade)
    del grading_rule

    permissions = fpctx.page.get_modified_permissions_for_page(
            access_rule.permissions)

    if access_rule.message:
        messages.add_message(request, messages.INFO, access_rule.message)

    lock_down_if_needed(pctx.request, permissions, flow_session)

    page_context = fpctx.page_context
    page_data = fpctx.page_data
    answer_data = None
    grade_data = None

    if flow_permission.view not in permissions:
        raise PermissionDenied(_("not allowed to view flow"))

    answer_visit = None
    prev_visit_id = None

    if request.method == "POST":
        if "finish" in request.POST:
            return redirect("relate-finish_flow_session_view",
                    pctx.course.identifier, flow_session_id)
        else:
            post_result = post_flow_page(
                    flow_session, fpctx, request, permissions, generates_grade)

            if not isinstance(post_result, tuple):
                # ought to be an HTTP response
                return post_result

            (
                page_behavior,
                prev_answer_visits,
                form,
                feedback,
                answer_data,
                answer_was_graded) = post_result

            # continue at common flow page generation below

    else:
        create_flow_page_visit(request, flow_session, fpctx.page_data)

        prev_answer_visits = list(
                get_prev_answer_visits_qset(fpctx.page_data))

        # {{{ fish out previous answer_visit

        prev_visit_id = pctx.request.GET.get("visit_id")
        if prev_visit_id is not None:
            try:
                prev_visit_id = int(prev_visit_id)
            except ValueError:
                raise SuspiciousOperation("non-integer passed for 'visit_id'")

        viewing_prior_version = False
        if prev_answer_visits and prev_visit_id is not None:
            answer_visit = prev_answer_visits[0]

            for ivisit, pvisit in enumerate(prev_answer_visits):
                if pvisit.id == prev_visit_id:
                    answer_visit = pvisit
                    if ivisit > 0:
                        viewing_prior_version = True

                    break

            if viewing_prior_version:
                from django.template import defaultfilters
                from relate.utils import as_local_time
                messages.add_message(request, messages.INFO,
                    _("Viewing prior submission dated %(date)s.")
                    % {
                        "date": defaultfilters.date(
                            as_local_time(pvisit.visit_time),
                            "DATETIME_FORMAT"),
                        })

            prev_visit_id = answer_visit.id

        elif prev_answer_visits:
            answer_visit = prev_answer_visits[0]
            prev_visit_id = answer_visit.id

        else:
            answer_visit = None

        # }}}

        if answer_visit is not None:
            answer_was_graded = answer_visit.is_submitted_answer
        else:
            answer_was_graded = False

        page_behavior = get_page_behavior(
                page=fpctx.page,
                permissions=permissions,
                session_in_progress=flow_session.in_progress,
                answer_was_graded=answer_was_graded,
                generates_grade=generates_grade,
                is_unenrolled_session=flow_session.participation is None,
                viewing_prior_version=viewing_prior_version)

        if fpctx.page.expects_answer():
            if answer_visit is not None:
                answer_data = answer_visit.answer

                most_recent_grade = answer_visit.get_most_recent_grade()
                if most_recent_grade is not None:
                    feedback = get_feedback_for_grade(most_recent_grade)
                    grade_data = most_recent_grade.grade_data
                else:
                    feedback = None
                    grade_data = None

            else:
                feedback = None

            try:
                form = fpctx.page.make_form(
                        page_context, page_data.data,
                        answer_data, page_behavior)
            except InvalidPageData as e:
                messages.add_message(request, messages.ERROR,
                        ugettext(
                            "The page data stored in the database was found "
                            "to be invalid for the page as given in the "
                            "course content. Likely the course content was "
                            "changed in an incompatible way (say, by adding "
                            "an option to a choice question) without changing "
                            "the question ID. The precise error encountered "
                            "was the following: "+str(e)))

                return render_course_page(pctx, "course/course-base.html", {})

        else:
            form = None
            feedback = None

    # start common flow page generation

    # defined at this point:
    # form, page_behavior, answer_was_graded, feedback
    # answer_data, grade_data

    if form is not None and page_behavior.may_change_answer:
        form = add_buttons_to_form(form, fpctx, flow_session,
                permissions)

    shown_feedback = None
    if (fpctx.page.expects_answer() and answer_was_graded
            and (
                page_behavior.show_correctness
                or page_behavior.show_answer)):
        shown_feedback = feedback

    title = fpctx.page.title(page_context, page_data.data)
    body = fpctx.page.body(page_context, page_data.data)

    if page_behavior.show_answer:
        correct_answer = fpctx.page.correct_answer(
                page_context, page_data.data,
                answer_data, grade_data)
    else:
        correct_answer = None

    if (generates_grade
            and flow_session.participation is None
            and flow_permission.submit_answer in permissions):
        messages.add_message(request, messages.INFO,
                _("Changes to this session are being prevented "
                    "because this session yields a permanent grade, but "
                    "you have not completed your enrollment process in "
                    "this course."))

    # {{{ render flow page

    if form is not None:
        form_html = fpctx.page.form_to_html(
                pctx.request, page_context, form, answer_data)
    else:
        form_html = None

    expiration_mode_choices = []

    for key, descr in FLOW_SESSION_EXPIRATION_MODE_CHOICES:
        if is_expiration_mode_allowed(key, permissions):
            expiration_mode_choices.append((key, descr))

    session_minutes = None
    time_factor = 1
    if flow_permission.see_session_time in permissions:
        session_minutes = (
                now_datetime - flow_session.start_time).total_seconds() / 60
        if flow_session.participation is not None:
            time_factor = flow_session.participation.time_factor

    all_page_data = get_all_page_data(flow_session)

    from django.db import connection
    with connection.cursor() as c:
        c.execute(
                "SELECT DISTINCT course_flowpagedata.ordinal "
                "FROM course_flowpagevisit "
                "INNER JOIN course_flowpagedata "
                "ON course_flowpagedata.id = course_flowpagevisit.page_data_id "
                "WHERE course_flowpagedata.flow_session_id = %s "
                "AND course_flowpagevisit.answer IS NOT NULL "
                "ORDER BY course_flowpagedata.ordinal",
                [flow_session.id])

        flow_page_ordinals_with_answers = set(row[0] for row in c.fetchall())

    args = {
        "flow_identifier": fpctx.flow_id,
        "flow_desc": fpctx.flow_desc,
        "ordinal": fpctx.ordinal,
        "page_data": fpctx.page_data,
        "percentage": int(100*(fpctx.ordinal+1) / flow_session.page_count),
        "flow_session": flow_session,
        "all_page_data": all_page_data,
        "flow_page_ordinals_with_answers": flow_page_ordinals_with_answers,

        "title": title, "body": body,
        "form": form,
        "form_html": form_html,

        "feedback": shown_feedback,
        "correct_answer": correct_answer,

        "show_correctness": page_behavior.show_correctness,
        "may_change_answer": page_behavior.may_change_answer,
        "may_change_graded_answer": (
            page_behavior.may_change_answer
            and
            (flow_permission.change_answer in permissions)),
        "will_receive_feedback": will_receive_feedback(permissions),
        "show_answer": page_behavior.show_answer,

        "session_minutes": session_minutes,
        "time_factor": time_factor,

        "expiration_mode_choices": expiration_mode_choices,
        "expiration_mode_choice_count": len(expiration_mode_choices),
        "expiration_mode": flow_session.expiration_mode,

        "flow_session_interaction_kind": flow_session_interaction_kind,
        "interaction_kind": get_interaction_kind(
            fpctx, flow_session, generates_grade, all_page_data),

        "prev_answer_visits": prev_answer_visits,
        "prev_visit_id": prev_visit_id,
    }

    if fpctx.page.expects_answer() and fpctx.page.is_answer_gradable():
        args["max_points"] = fpctx.page.max_points(fpctx.page_data)

    return render_course_page(
            pctx, "course/flow-page.html", args,
            allow_instant_flow_requests=False)

    # }}}


def get_pressed_button(form):
    # type: (StyledForm) -> Text

    buttons = ["save", "save_and_next", "save_and_finish", "submit"]
    for button in buttons:
        if button in form.data:
            return button

    raise SuspiciousOperation(_("could not find which button was pressed"))


@retry_transaction_decorator()
def post_flow_page(
        flow_session,  # type: FlowSession
        fpctx,  # type: FlowPageContext
        request,  # type: http.HttpRequest
        permissions,  # type: frozenset[Text]
        generates_grade,  # type: bool
        ):
    # type: (...) -> Tuple[PageBehavior, List[FlowPageVisit], forms.Form, Optional[AnswerFeedback], Any, bool]  # noqa
    page_context = fpctx.page_context
    page_data = fpctx.page_data

    assert page_context is not None

    prev_answer_visits = list(
            get_prev_answer_visits_qset(fpctx.page_data))

    submission_allowed = True

    assert fpctx.page is not None

    # reject answer update if permission not present
    if flow_permission.submit_answer not in permissions:
        messages.add_message(request, messages.ERROR,
                _("Answer submission not allowed."))
        submission_allowed = False

    # reject if previous answer was final
    if (prev_answer_visits
            and prev_answer_visits[0].is_submitted_answer
            and flow_permission.change_answer
                not in permissions):
        messages.add_message(request, messages.ERROR,
                _("Already have final answer."))
        submission_allowed = False

    page_behavior = get_page_behavior(
            page=fpctx.page,
            permissions=permissions,
            session_in_progress=flow_session.in_progress,
            answer_was_graded=False,
            generates_grade=generates_grade,
            is_unenrolled_session=flow_session.participation is None)

    form = fpctx.page.process_form_post(
            page_context, fpctx.page_data.data,
            post_data=request.POST, files_data=request.FILES,
            page_behavior=page_behavior)

    pressed_button = get_pressed_button(form)

    if submission_allowed and form.is_valid():
        # {{{ form validated, process answer

        messages.add_message(request, messages.SUCCESS,
                _("Answer saved."))

        answer_visit = FlowPageVisit()
        answer_visit.flow_session = flow_session
        answer_visit.page_data = fpctx.page_data
        answer_visit.remote_address = request.META['REMOTE_ADDR']

        answer_data = answer_visit.answer = fpctx.page.answer_data(
                page_context, fpctx.page_data.data,
                form, request.FILES)
        answer_visit.is_submitted_answer = pressed_button == "submit"
        answer_visit.save()

        prev_answer_visits.insert(0, answer_visit)

        answer_was_graded = answer_visit.is_submitted_answer

        page_behavior = get_page_behavior(
                page=fpctx.page,
                permissions=permissions,
                session_in_progress=flow_session.in_progress,
                answer_was_graded=answer_was_graded,
                generates_grade=generates_grade,
                is_unenrolled_session=flow_session.participation is None)

        if fpctx.page.is_answer_gradable():
            with translation.override(settings.RELATE_ADMIN_EMAIL_LOCALE):
                feedback = fpctx.page.grade(
                        page_context, page_data.data, answer_visit.answer,
                        grade_data=None)  # type: Optional[AnswerFeedback]

            if answer_visit.is_submitted_answer:
                grade = FlowPageVisitGrade()
                grade.visit = answer_visit
                grade.max_points = fpctx.page.max_points(page_data.data)
                grade.graded_at_git_commit_sha = fpctx.course_commit_sha

                bulk_feedback_json = None
                if feedback is not None:
                    grade.correctness = feedback.correctness
                    grade.feedback, bulk_feedback_json = feedback.as_json()

                grade.save()

                update_bulk_feedback(page_data, grade, bulk_feedback_json)

                del grade
        else:
            feedback = None

        if (pressed_button == "save_and_next"
                and not will_receive_feedback(permissions)):
            return redirect("relate-view_flow_page",
                    fpctx.course.identifier,
                    flow_session.id,
                    fpctx.ordinal + 1)
        elif (pressed_button == "save_and_finish"
                and not will_receive_feedback(permissions)):
            return redirect("relate-finish_flow_session_view",
                    fpctx.course.identifier, flow_session.id)
        else:
            # The form needs to be recreated here, although there
            # already is a form from the process_form_post above.  This
            # is because the value of 'answer_was_graded' may have
            # changed between then and now (and page_behavior with
            # it)--and that value depends on form validity, which we
            # can only decide once we have a form.

            form = fpctx.page.make_form(
                    page_context, page_data.data,
                    answer_data, page_behavior)

        # }}}

    else:
        # form did not validate
        create_flow_page_visit(request, flow_session, fpctx.page_data)

        answer_data = None
        answer_was_graded = False

        if prev_answer_visits:
            answer_data = prev_answer_visits[0].answer

        feedback = None
        messages.add_message(request, messages.ERROR,
                _("Failed to submit answer."))

    return (
            page_behavior,
            prev_answer_visits,
            form,
            feedback,
            answer_data,
            answer_was_graded)

# }}}


# {{{ view: update page bookmark state

@course_view
def update_page_bookmark_state(pctx, flow_session_id, ordinal):
    if pctx.request.method != "POST":
        raise SuspiciousOperation(_("only POST allowed"))

    flow_session = get_object_or_404(FlowSession, id=flow_session_id)

    if flow_session.participation != pctx.participation:
        raise PermissionDenied(
                _("may only change your own flow sessions"))

    bookmark_state = pctx.request.POST.get("bookmark_state")
    if bookmark_state not in ["0", "1"]:
        raise SuspiciousOperation(_("invalid bookmark state"))

    bookmark_state = bookmark_state == "1"

    fpd = get_object_or_404(FlowPageData.objects,
            flow_session=flow_session,
            ordinal=ordinal)

    fpd.bookmarked = bookmark_state
    fpd.save()

    return http.HttpResponse("OK")

# }}}


# {{{ view: update expiration mode

@course_view
def update_expiration_mode(pctx, flow_session_id):
    # type: (CoursePageContext, int) -> http.HttpRequest

    if pctx.request.method != "POST":
        raise SuspiciousOperation(_("only POST allowed"))

    login_exam_ticket = get_login_exam_ticket(pctx.request)

    flow_session = get_object_or_404(FlowSession, id=flow_session_id)

    if flow_session.participation != pctx.participation:
        raise PermissionDenied(
                _("may only change your own flow sessions"))
    if not flow_session.in_progress:
        raise PermissionDenied(
                _("may only change in-progress flow sessions"))

    expmode = pctx.request.POST.get("expiration_mode")
    if not any(expmode == em_key
            for em_key, _ in FLOW_SESSION_EXPIRATION_MODE_CHOICES):
        raise SuspiciousOperation(_("invalid expiration mode"))

    fctx = FlowContext(pctx.repo, pctx.course, flow_session.flow_id,
            participation=pctx.participation)

    access_rule = get_session_access_rule(
            flow_session, fctx.flow_desc,
            get_now_or_fake_time(pctx.request),
            facilities=pctx.request.relate_facilities,
            login_exam_ticket=login_exam_ticket)

    if is_expiration_mode_allowed(expmode, access_rule.permissions):
        flow_session.expiration_mode = expmode
        flow_session.save()

        return http.HttpResponse("OK")
    else:
        raise PermissionDenied()

# }}}


# {{{ view: finish flow

@course_view
def finish_flow_session_view(pctx, flow_session_id):
    # type: (CoursePageContext, int) -> http.HttpResponse

    # Does not need to be atomic: All writing to the db
    # is done in 'finish_flow_session' below.

    now_datetime = get_now_or_fake_time(pctx.request)
    login_exam_ticket = get_login_exam_ticket(pctx.request)

    request = pctx.request

    flow_session_id = int(flow_session_id)
    flow_session = get_and_check_flow_session(
            pctx, flow_session_id)
    flow_id = flow_session.flow_id

    fctx = FlowContext(pctx.repo, pctx.course, flow_id,
            participation=pctx.participation)

    access_rule = get_session_access_rule(
            flow_session, fctx.flow_desc, now_datetime,
            facilities=pctx.request.relate_facilities,
            login_exam_ticket=login_exam_ticket)

    from course.content import markup_to_html
    completion_text = markup_to_html(
            fctx.course, fctx.repo, pctx.course_commit_sha,
            getattr(fctx.flow_desc, "completion_text", ""))

    adjust_flow_session_page_data(pctx.repo, flow_session, pctx.course.identifier,
            fctx.flow_desc)

    answer_visits = assemble_answer_visits(flow_session)  # type: List[Optional[FlowPageVisit]]  # noqa

    (answered_page_data_list, unanswered_page_data_list) =\
        get_session_answered_page_data(
            fctx, flow_session, answer_visits)

    answered_count = len(answered_page_data_list)
    unanswered_count = len(unanswered_page_data_list)

    is_interactive_flow = bool(answered_count + unanswered_count)  # type: bool

    if flow_permission.view not in access_rule.permissions:
        raise PermissionDenied()

    def render_finish_response(template, **kwargs):
        # type: (...) -> http.HttpResponse
        render_args = {
            "flow_identifier": fctx.flow_id,
            "flow_desc": fctx.flow_desc,
        }

        render_args.update(kwargs)
        return render_course_page(
                pctx, template, render_args,
                allow_instant_flow_requests=False)

    grading_rule = get_session_grading_rule(
            flow_session, fctx.flow_desc, now_datetime)

    if request.method == "POST":
        if "submit" not in request.POST:
            raise SuspiciousOperation(_("odd POST parameters"))

        if not flow_session.in_progress:
            messages.add_message(request, messages.ERROR,
                    _("Cannot end a session that's already ended"))

        if flow_permission.end_session not in access_rule.permissions:
            raise PermissionDenied(
                    _("not permitted to end session"))

        grade_info = finish_flow_session(
                fctx, flow_session, grading_rule,
                now_datetime=now_datetime)

        # {{{ send notify email if requested

        if (hasattr(fctx.flow_desc, "notify_on_submit")
                and fctx.flow_desc.notify_on_submit):
            if (grading_rule.grade_identifier
                    and flow_session.participation is not None):
                from course.models import get_flow_grading_opportunity
                review_uri = reverse("relate-view_single_grade",
                        args=(
                            pctx.course.identifier,
                            flow_session.participation.id,
                            get_flow_grading_opportunity(
                                pctx.course, flow_session.flow_id, fctx.flow_desc,
                                grading_rule.grade_identifier,
                                grading_rule.grade_aggregation_strategy).id))
            else:
                review_uri = reverse("relate-view_flow_page",
                        args=(
                            pctx.course.identifier,
                            flow_session.id,
                            0))

            with translation.override(settings.RELATE_ADMIN_EMAIL_LOCALE):
                from django.template.loader import render_to_string
                message = render_to_string("course/submit-notify.txt", {
                    "course": fctx.course,
                    "flow_session": flow_session,
                    "review_uri": pctx.request.build_absolute_uri(review_uri)
                    })

                from django.core.mail import EmailMessage
                msg = EmailMessage(
                        string_concat("[%(identifier)s:%(flow_id)s] ",
                            _("Submission by %(participation)s"))
                        % {'participation': flow_session.participation,
                            'identifier': fctx.course.identifier,
                            'flow_id': flow_session.flow_id},
                        message,
                        fctx.course.from_email,
                        fctx.flow_desc.notify_on_submit)
                msg.bcc = [fctx.course.notify_email]
                msg.send()

        # }}}

        if is_interactive_flow:
            if flow_permission.cannot_see_flow_result in access_rule.permissions:
                grade_info = None

            return render_finish_response(
                    "course/flow-completion-grade.html",
                    completion_text=completion_text,
                    grade_info=grade_info)

        else:
            return render_finish_response(
                    "course/flow-completion.html",
                    last_page_nr=None,
                    flow_session=flow_session,
                    completion_text=completion_text)

    if (not is_interactive_flow
            or
            (flow_session.in_progress
                and flow_permission.end_session not in access_rule.permissions)):
        # No ability to end--just show completion page.

        return render_finish_response(
                "course/flow-completion.html",
                last_page_nr=flow_session.page_count-1,
                flow_session=flow_session,
                completion_text=completion_text)

    elif not flow_session.in_progress:
        # Just reviewing: re-show grades.
        grade_info = gather_grade_info(
                fctx, flow_session, grading_rule, answer_visits)

        if flow_permission.cannot_see_flow_result in access_rule.permissions:
            grade_info = None

        return render_finish_response(
                "course/flow-completion-grade.html",
                completion_text=completion_text,
                grade_info=grade_info)

    else:
        # confirm ending flow
        return render_finish_response(
                "course/flow-confirm-completion.html",
                last_page_nr=flow_session.page_count-1,
                flow_session=flow_session,
                answered_count=answered_count,
                unanswered_count=unanswered_count,
                unanswered_page_data_list=unanswered_page_data_list,
                total_count=answered_count+unanswered_count)

# }}}


# {{{ view: regrade flow

class RegradeFlowForm(StyledForm):
    def __init__(self, flow_ids, *args, **kwargs):
        # type: (List[Text], *Any, **Any) -> None
        super(RegradeFlowForm, self).__init__(*args, **kwargs)

        self.fields["flow_id"] = forms.ChoiceField(
                choices=[(fid, fid) for fid in flow_ids],
                required=True,
                label=_("Flow ID"),
                widget=Select2Widget())
        self.fields["access_rules_tag"] = forms.CharField(
                required=False,
                help_text=_("If non-empty, limit the regrading to sessions "
                "started under this access rules tag."),
                label=_("Access rules tag"))
        self.fields["regraded_session_in_progress"] = forms.ChoiceField(
                choices=(
                    ("any",
                        _("Regrade in-progress and not-in-progress sessions")),
                    ("yes",
                        _("Regrade in-progress sessions only")),
                    ("no",
                        _("Regrade not-in-progress sessions only")),
                    ),
                label=_("Regraded session in progress"))

        self.helper.add_input(
                Submit("regrade", _("Regrade")))


@course_view
def regrade_flows_view(pctx):
    # type: (CoursePageContext) -> http.HttpResponse
    if not pctx.has_permission(pperm.batch_regrade_flow_session):
        raise PermissionDenied(_("may not batch-regrade flows"))

    from course.content import list_flow_ids
    flow_ids = list_flow_ids(pctx.repo, pctx.course_commit_sha)

    request = pctx.request
    if request.method == "POST":
        form = RegradeFlowForm(flow_ids, request.POST, request.FILES)
        if form.is_valid():
            inprog_value = {
                    "any": None,
                    "yes": True,
                    "no": False,
                    }[form.cleaned_data["regraded_session_in_progress"]]

            from course.tasks import regrade_flow_sessions
            async_res = regrade_flow_sessions.delay(
                    pctx.course.id,
                    form.cleaned_data["flow_id"],
                    form.cleaned_data["access_rules_tag"],
                    inprog_value)

            return redirect("relate-monitor_task", async_res.id)
    else:
        form = RegradeFlowForm(flow_ids)

    return render_course_page(pctx, "course/generic-course-form.html", {
        "form": form,
        "form_text": string_concat(
            "<p>",
            _("This regrading process is only intended for flows that do"
            "not show up in the grade book. If you would like to regrade"
            "for-credit flows, use the corresponding functionality in "
            "the grade book."),
            "</p>"),
        "form_description": _("Regrade not-for-credit Flow Sessions"),
    })


# }}}

# vim: foldmethod=marker<|MERGE_RESOLUTION|>--- conflicted
+++ resolved
@@ -316,13 +316,8 @@
 # {{{ grade page visit
 
 def grade_page_visit(visit, visit_grade_model=FlowPageVisitGrade,
-<<<<<<< HEAD
-        grade_data=None, graded_at_git_commit_sha=None):
-    # type: (FlowPageVisit, type, Any, Optional[bytes]) -> None
-
-=======
         grade_data=None, respect_preview=True):
->>>>>>> 24e1f740
+    # type: (FlowPageVisit, type, Any, bool) -> None
     if not visit.is_submitted_answer:
         raise RuntimeError(_("cannot grade ungraded answer"))
 
@@ -850,8 +845,14 @@
 
 
 @transaction.atomic
-def grade_page_visits(fctx, flow_session, answer_visits, force_regrade=False,
-        respect_preview=True):
+def grade_page_visits(
+        fctx,  # type: FlowContext
+        flow_session,  # type: FlowSession
+        answer_visits,  # type: List[Optional[FlowPageVisit]]
+        force_regrade=False,  # type: bool
+        respect_preview=True,  # type: bool
+        ):
+    # type: (...) -> None
     for i in range(len(answer_visits)):
         answer_visit = answer_visits[i]
 
@@ -867,22 +868,23 @@
                 continue
 
             # Create a synthetic visit to attach a grade
-            answer_visit = FlowPageVisit()
-            answer_visit.flow_session = flow_session
-            answer_visit.page_data = page_data
-            answer_visit.is_synthetic = True
-            answer_visit.answer = None
-            answer_visit.is_submitted_answer = True
-            answer_visit.save()
-
-            answer_visits[i] = answer_visit
+            new_answer_visit = FlowPageVisit()
+
+            new_answer_visit.flow_session = flow_session
+            new_answer_visit.page_data = page_data
+            new_answer_visit.is_synthetic = True
+            new_answer_visit.answer = None
+            new_answer_visit.is_submitted_answer = True
+            new_answer_visit.save()
+
+            answer_visits[i] = answer_visit = new_answer_visit
 
             if not page.is_answer_gradable():
                 continue
 
-        if (answer_visit is not None
-                and (not answer_visit.grades.count() or force_regrade)):
-            grade_page_visit(answer_visit, respect_preview=respect_preview)
+        if answer_visit is not None:
+            if not answer_visit.grades.count() or force_regrade:  # type: ignore
+                grade_page_visit(answer_visit, respect_preview=respect_preview)
 
 
 @retry_transaction_decorator()
@@ -1119,7 +1121,6 @@
     session.save()
 
 
-<<<<<<< HEAD
 def finish_flow_session_standalone(
         repo,  # type: Repo_ish
         course,  # type: Course
@@ -1127,13 +1128,10 @@
         force_regrade=False,  # type: bool
         now_datetime=None,  # type: Optional[datetime.datetime]
         past_due_only=False,  # type: bool
+        respect_preview=True,  # type:bool
         ):
     # type: (...) -> bool
 
-=======
-def finish_flow_session_standalone(repo, course, session, force_regrade=False,
-        now_datetime=None, past_due_only=False, respect_preview=True):
->>>>>>> 24e1f740
     # Do not be tempted to call adjust_flow_session_page_data in here.
     # This function may be called from within a transaction.
 
@@ -1157,13 +1155,9 @@
             return False
 
     finish_flow_session(fctx, session, grading_rule,
-<<<<<<< HEAD
             force_regrade=force_regrade,
-            now_datetime=now_datetime_filled)
-=======
-            force_regrade=force_regrade, now_datetime=now_datetime,
+            now_datetime=now_datetime_filled,
             respect_preview=respect_preview)
->>>>>>> 24e1f740
 
     return True
 
@@ -1201,17 +1195,10 @@
             for i in range(len(answer_visits)):
                 answer_visit = answer_visits[i]
 
-<<<<<<< HEAD
                 if answer_visit is not None:
                     if answer_visit.get_most_recent_grade():
                         # Only make a new grade if there already is one.
-                        grade_page_visit(answer_visit,
-                                graded_at_git_commit_sha=fctx.course_commit_sha)
-=======
-                if answer_visit is not None and answer_visit.get_most_recent_grade():
-                    # Only make a new grade if there already is one.
-                    grade_page_visit(answer_visit, respect_preview=False)
->>>>>>> 24e1f740
+                        grade_page_visit(answer_visit, respect_preview=False)
     else:
         prev_completion_time = session.completion_time
 
