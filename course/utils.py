# -*- coding: utf-8 -*-

from __future__ import division

__copyright__ = "Copyright (C) 2014 Andreas Kloeckner"

__license__ = """
Permission is hereby granted, free of charge, to any person obtaining a copy
of this software and associated documentation files (the "Software"), to deal
in the Software without restriction, including without limitation the rights
to use, copy, modify, merge, publish, distribute, sublicense, and/or sell
copies of the Software, and to permit persons to whom the Software is
furnished to do so, subject to the following conditions:

The above copyright notice and this permission notice shall be included in
all copies or substantial portions of the Software.

THE SOFTWARE IS PROVIDED "AS IS", WITHOUT WARRANTY OF ANY KIND, EXPRESS OR
IMPLIED, INCLUDING BUT NOT LIMITED TO THE WARRANTIES OF MERCHANTABILITY,
FITNESS FOR A PARTICULAR PURPOSE AND NONINFRINGEMENT. IN NO EVENT SHALL THE
AUTHORS OR COPYRIGHT HOLDERS BE LIABLE FOR ANY CLAIM, DAMAGES OR OTHER
LIABILITY, WHETHER IN AN ACTION OF CONTRACT, TORT OR OTHERWISE, ARISING FROM,
OUT OF OR IN CONNECTION WITH THE SOFTWARE OR THE USE OR OTHER DEALINGS IN
THE SOFTWARE.
"""

import six
from typing import cast, Tuple, List, Text, Iterable, Any, Optional  # noqa
import datetime  # noqa

from django.shortcuts import (  # noqa
        render, get_object_or_404)
from django import http
from django.core.exceptions import ObjectDoesNotExist
from django.utils.translation import (
        ugettext as _, string_concat, pgettext_lazy)

from course.content import (
        get_course_repo, get_flow_desc,
        parse_date_spec, get_course_commit_sha)
from course.constants import (
        flow_permission, flow_rule_kind)
import dulwich.repo
from course.content import (  # noqa
        FlowDesc,
        FlowPageDesc,
        FlowSessionAccessRuleDesc
        )
from course.page.base import (  # noqa
        PageBase,
        PageContext,
        )

# {{{ mypy

if False:
    from relate.utils import Repo_ish  # noqa
    from course.models import (  # noqa
            Course,
            Participation,
            ExamTicket,
            FlowSession,
            FlowPageData,
            )

# }}}


def getattr_with_fallback(aggregates, attr_name, default=None):
    # type: (Iterable[Any], Text, Any) -> Any
    for agg in aggregates:
        result = getattr(agg, attr_name, None)
        if result is not None:
            return result

    return default


# {{{ flow permissions

class FlowSessionRuleBase(object):
    pass


class FlowSessionStartRule(FlowSessionRuleBase):
<<<<<<< HEAD
    def __init__(
            self,
            tag_session=None,  # type: Optional[Text]
            may_start_new_session=None,  # type: Optional[bool]
            may_list_existing_sessions=None,  # type: Optional[bool]
            ):
        # type: (...) -> None
        self.tag_session = tag_session
        self.may_start_new_session = may_start_new_session
        self.may_list_existing_sessions = may_list_existing_sessions
=======
    __slots__ = [
            "tag_session",
            "may_start_new_session",
            "may_list_existing_sessions",
            "default_expiration_mode",
            ]
>>>>>>> ba11b283


class FlowSessionAccessRule(FlowSessionRuleBase):
    def __init__(
            self,
            permissions,  # type: frozenset[Text]
            message=None,  # type: Optional[Text]
            ):
        # type: (...) -> None
        self.permissions = permissions
        self.message = message

    def human_readable_permissions(self):
        from course.models import FLOW_PERMISSION_CHOICES
        permission_dict = dict(FLOW_PERMISSION_CHOICES)
        return [permission_dict[p] for p in self.permissions]


class FlowSessionGradingRule(FlowSessionRuleBase):
    def __init__(
            self,
            grade_identifier,  # type: Optional[Text]
            grade_aggregation_strategy,  # type: Text
            due,  # type: Optional[datetime.datetime]
            generates_grade,  # type: bool
            description=None,  # type: Optional[Text]
            credit_percent=None,  # type: Optional[float]
            use_last_activity_as_completion_time=None,  # type: Optional[bool]
            max_points=None,  # type: Optional[float]
            max_points_enforced_cap=None,  # type: Optional[float]
            bonus_points=None,  # type: Optional[float]
            ):
        # type: (...) -> None

        self.grade_identifier = grade_identifier
        self.grade_aggregation_strategy = grade_aggregation_strategy
        self.due = due
        self.generates_grade = generates_grade
        self.description = description
        self.credit_percent = credit_percent
        self.use_last_activity_as_completion_time = \
                use_last_activity_as_completion_time
        self.max_points = max_points
        self.max_points_enforced_cap = max_points_enforced_cap
        self.bonus_points = bonus_points


def _eval_generic_conditions(
        rule,  # type: Any
        course,  # type: Course
        participation,  # type: Optional[Participation]
        now_datetime,  # type: datetime.datetime
        flow_id,  # type: Text
        login_exam_ticket,  # type: Optional[ExamTicket]
        ):
    # type: (...) -> bool

    if hasattr(rule, "if_before"):
        ds = parse_date_spec(course, rule.if_before)
        if not (now_datetime <= ds):
            return False

    if hasattr(rule, "if_after"):
        ds = parse_date_spec(course, rule.if_after)
        if not (now_datetime >= ds):
            return False

    if hasattr(rule, "if_has_role"):
        from course.enrollment import get_participation_role_identifiers
        roles = get_participation_role_identifiers(course, participation)
        if all(role not in rule.if_has_role for role in roles):
            return False

    if (hasattr(rule, "if_signed_in_with_matching_exam_ticket")
            and rule.if_signed_in_with_matching_exam_ticket):
        if login_exam_ticket is None:
            return False
        if login_exam_ticket is None:
            return False
        if login_exam_ticket.exam.flow_id != flow_id:
            return False

    return True


def _eval_generic_session_conditions(
        rule,  # type: Any
        session,  # type: FlowSession
        now_datetime,  # type: datetime.datetime
        ):
    # type: (...) -> bool

    if hasattr(rule, "if_has_tag"):
        if session.access_rules_tag != rule.if_has_tag:
            return False

    if hasattr(rule, "if_started_before"):
        ds = parse_date_spec(session.course, rule.if_started_before)
        if not session.start_time < ds:
            return False

    return True


def get_flow_rules(
        flow_desc,  # type: FlowDesc
        kind,  # type: Text
        participation,  # type: Optional[Participation]
        flow_id,  # type: Text
        now_datetime,  # type: datetime.datetime
        consider_exceptions=True,  # type: bool
        default_rules_desc=[]  # type: List[Any]
        ):
    # type: (...) -> List[Any]

    if (not hasattr(flow_desc, "rules")
            or not hasattr(flow_desc.rules, kind)):
        rules = default_rules_desc[:]
    else:
        rules = getattr(flow_desc.rules, kind)[:]

    from course.models import FlowRuleException
    if consider_exceptions:
        for exc in (
                FlowRuleException.objects
                .filter(
                    participation=participation,
                    active=True,
                    kind=kind,
                    flow_id=flow_id)
                # rules created first will get inserted first, and show up last
                .order_by("creation_time")):

            if exc.expiration is not None and now_datetime > exc.expiration:
                continue

            from relate.utils import dict_to_struct
            rules.insert(0, dict_to_struct(exc.rule))

    return rules


def get_session_start_rule(
        course,  # type: Course
        participation,  # type: Optional[Participation]
        flow_id,  # type: Text
        flow_desc,  # type: FlowDesc
        now_datetime,  # type: datetime.datetime
        facilities=None,  # type: Optional[frozenset[Text]]
        for_rollover=False,  # type: bool
        login_exam_ticket=None,  # type: Optional[ExamTicket]
        ):
    # type: (...) -> FlowSessionStartRule

    """Return a :class:`FlowSessionStartRule` if a new session is
    permitted or *None* if no new session is allowed.
    """

    if facilities is None:
        facilities = frozenset()

    from relate.utils import dict_to_struct
    rules = get_flow_rules(flow_desc, flow_rule_kind.start,
            participation, flow_id, now_datetime,
            default_rules_desc=[
                dict_to_struct(dict(
                    may_start_new_session=True,
                    may_list_existing_sessions=False))])

    from course.models import FlowSession  # noqa
    for rule in rules:
        if not _eval_generic_conditions(rule, course, participation,
                now_datetime, flow_id=flow_id,
                login_exam_ticket=login_exam_ticket):
            continue

        if not for_rollover and hasattr(rule, "if_in_facility"):
            if rule.if_in_facility not in facilities:
                continue

        if not for_rollover and hasattr(rule, "if_has_in_progress_session"):
            session_count = FlowSession.objects.filter(
                    participation=participation,
                    course=course,
                    flow_id=flow_id,
                    in_progress=True).count()

            if bool(session_count) != rule.if_has_in_progress_session:
                continue

        if not for_rollover and hasattr(rule, "if_has_session_tagged"):
            tagged_session_count = FlowSession.objects.filter(
                    participation=participation,
                    course=course,
                    access_rules_tag=rule.if_has_session_tagged,
                    flow_id=flow_id).count()

            if not tagged_session_count:
                continue

        if not for_rollover and hasattr(rule, "if_has_fewer_sessions_than"):
            session_count = FlowSession.objects.filter(
                    participation=participation,
                    course=course,
                    flow_id=flow_id).count()

            if session_count >= rule.if_has_fewer_sessions_than:
                continue

        if not for_rollover and hasattr(rule, "if_has_fewer_tagged_sessions_than"):
            tagged_session_count = FlowSession.objects.filter(
                    participation=participation,
                    course=course,
                    access_rules_tag__isnull=False,
                    flow_id=flow_id).count()

            if tagged_session_count >= rule.if_has_fewer_tagged_sessions_than:
                continue

        return FlowSessionStartRule(
                tag_session=getattr(rule, "tag_session", None),
                may_start_new_session=getattr(
                    rule, "may_start_new_session", True),
                may_list_existing_sessions=getattr(
                    rule, "may_list_existing_sessions", True),
                default_expiration_mode=getattr(
                    rule, "default_expiration_mode", None),
                )

    return FlowSessionStartRule(
            may_list_existing_sessions=False,
            may_start_new_session=False)


def get_session_access_rule(
        session,  # type: FlowSession
        flow_desc,  # type: FlowDesc
        now_datetime,  # type: datetime.datetime
        facilities=None,  # type: Optional[frozenset[Text]]
        login_exam_ticket=None,  # type: Optional[ExamTicket]
        ):
    # type: (...) -> FlowSessionAccessRule
    """Return a :class:`ExistingFlowSessionRule`` to describe
    how a flow may be accessed.
    """

    if facilities is None:
        facilities = frozenset()

    from relate.utils import dict_to_struct
    rules = get_flow_rules(flow_desc, flow_rule_kind.access,
            session.participation, session.flow_id, now_datetime,
            default_rules_desc=[
                dict_to_struct(dict(
                    permissions=[flow_permission.view],
                    ))])  # type: List[FlowSessionAccessRuleDesc]

    for rule in rules:
        if not _eval_generic_conditions(
                rule, session.course, session.participation,
                now_datetime, flow_id=session.flow_id,
                login_exam_ticket=login_exam_ticket):
            continue

        if not _eval_generic_session_conditions(rule, session, now_datetime):
            continue

        if hasattr(rule, "if_in_facility"):
            if rule.if_in_facility not in facilities:
                continue

        if hasattr(rule, "if_in_progress"):
            if session.in_progress != rule.if_in_progress:
                continue

        if hasattr(rule, "if_expiration_mode"):
            if session.expiration_mode != rule.if_expiration_mode:
                continue

        if hasattr(rule, "if_session_duration_shorter_than_minutes"):
            duration_min = (now_datetime - session.start_time).total_seconds() / 60

            if session.participation is not None:
                duration_min /= float(session.participation.time_factor)

            if duration_min > rule.if_session_duration_shorter_than_minutes:
                continue

        permissions = set(rule.permissions)

        # {{{ deal with deprecated permissions

        if "modify" in permissions:
            permissions.remove("modify")
            permissions.update([
                flow_permission.submit_answer,
                flow_permission.end_session,
                ])

        if "see_answer" in permissions:
            permissions.remove("see_answer")
            permissions.add(flow_permission.see_answer_after_submission)

        # }}}

        # Remove 'modify' permission from not-in-progress sessions
        if not session.in_progress:
            for perm in [
                    flow_permission.submit_answer,
                    flow_permission.end_session,
                    ]:
                if perm in permissions:
                    permissions.remove(perm)

        return FlowSessionAccessRule(
                permissions=frozenset(permissions),
                message=getattr(rule, "message", None)
                )

    return FlowSessionAccessRule(permissions=frozenset())


def get_session_grading_rule(
        session,  # type: FlowSession
        flow_desc,  # type: FlowDesc
        now_datetime  # type: datetime.datetime
        ):
    # type: (...) -> FlowSessionGradingRule

    flow_desc_rules = getattr(flow_desc, "rules", None)

    from relate.utils import dict_to_struct
    rules = get_flow_rules(flow_desc, flow_rule_kind.grading,
            session.participation, session.flow_id, now_datetime,
            default_rules_desc=[
                dict_to_struct(dict(
                    generates_grade=False,
                    ))])

    from course.enrollment import get_participation_role_identifiers
    roles = get_participation_role_identifiers(session.course, session.participation)

    for rule in rules:
        if hasattr(rule, "if_has_role"):
            if all(role not in rule.if_has_role for role in roles):
                continue

        if not _eval_generic_session_conditions(rule, session, now_datetime):
            continue

        if hasattr(rule, "if_completed_before"):
            ds = parse_date_spec(session.course, rule.if_completed_before)
            if session.in_progress and now_datetime > ds:
                continue
            if not session.in_progress and session.completion_time > ds:
                continue

        due = parse_date_spec(session.course, getattr(rule, "due", None))
        if due is not None:
            assert due.tzinfo is not None

        generates_grade = getattr(rule, "generates_grade", True)

        grade_identifier = None
        grade_aggregation_strategy = None
        if flow_desc_rules is not None:
            grade_identifier = flow_desc_rules.grade_identifier
            grade_aggregation_strategy = getattr(
                    flow_desc_rules, "grade_aggregation_strategy", None)

        bonus_points = getattr_with_fallback((rule, flow_desc), "bonus_points", 0)
        max_points = getattr_with_fallback((rule, flow_desc), "max_points", None)
        max_points_enforced_cap = getattr_with_fallback(
                (rule, flow_desc), "max_points_enforced_cap", None)

        return FlowSessionGradingRule(
                grade_identifier=grade_identifier,
                grade_aggregation_strategy=grade_aggregation_strategy,
                due=due,
                generates_grade=generates_grade,
                description=getattr(rule, "description", None),
                credit_percent=getattr(rule, "credit_percent", 100),
                use_last_activity_as_completion_time=getattr(
                    rule, "use_last_activity_as_completion_time", False),

                bonus_points=bonus_points,
                max_points=max_points,
                max_points_enforced_cap=max_points_enforced_cap,
                )

    raise RuntimeError(_("grading rule determination was unable to find "
            "a grading rule"))

# }}}


# {{{ contexts

class CoursePageContext(object):
    def __init__(self, request, course_identifier):
        # type: (http.HttpRequest, Text) -> None

        self.request = request
        self.course_identifier = course_identifier
        self._permissions_cache = None  # type: Optional[frozenset[Tuple[Text, Optional[Text]]]]  # noqa
        self._role_identifiers_cache = None  # type: Optional[List[Text]]

        from course.models import Course  # noqa
        self.course = get_object_or_404(Course, identifier=course_identifier)

        from course.enrollment import get_participation_for_request
        self.participation = get_participation_for_request(
                request, self.course)

        from course.views import check_course_state
        check_course_state(self.course, self.participation)

        self.course_commit_sha = get_course_commit_sha(
                self.course, self.participation)

        self.repo = get_course_repo(self.course)

        # logic duplicated in course.content.get_course_commit_sha
        sha = self.course.active_git_commit_sha.encode()

        if self.participation is not None:
            if self.participation.preview_git_commit_sha:
                preview_sha = self.participation.preview_git_commit_sha.encode()

                repo = get_course_repo(self.course)

                from relate.utils import SubdirRepoWrapper
                if isinstance(repo, SubdirRepoWrapper):
                    true_repo = repo.repo
                else:
                    true_repo = cast(dulwich.repo.Repo, repo)

                try:
                    true_repo[preview_sha]
                except KeyError:
                    from django.contrib import messages
                    messages.add_message(request, messages.ERROR,
                            _("Preview revision '%s' does not exist--"
                            "showing active course content instead.")
                            % preview_sha.decode())

                    preview_sha = None

                if preview_sha is not None:
                    sha = preview_sha

        self.course_commit_sha = sha

    def role_identifiers(self):
        # type: () -> List[Text]
        if self._role_identifiers_cache is not None:
            return self._role_identifiers_cache

        from course.enrollment import get_participation_role_identifiers
        self._role_identifiers_cache = get_participation_role_identifiers(
                self.course, self.participation)
        return self._role_identifiers_cache

    def permissions(self):
        # type: () -> frozenset[Tuple[Text, Optional[Text]]]
        if self.participation is None:
            if self._permissions_cache is not None:
                return self._permissions_cache

            from course.enrollment import get_participation_permissions
            perm = get_participation_permissions(self.course, self.participation)

            self._permissions_cache = perm

            return perm
        else:
            return self.participation.permissions()

    def has_permission(self, perm, argument=None):
        # type: (Text, Optional[Text]) -> bool
        return (perm, argument) in self.permissions()


class FlowContext(object):
    def __init__(self, repo, course, flow_id, participation=None):
        # type: (Repo_ish, Course, Text, Optional[Participation]) -> None

        """*participation* and *flow_session* are not stored and only used
        to figure out versioning of the flow content.
        """

        self.repo = repo
        self.course = course
        self.flow_id = flow_id

        from django.core.exceptions import ObjectDoesNotExist

        self.course_commit_sha = get_course_commit_sha(
                self.course, participation)

        try:
            self.flow_desc = get_flow_desc(self.repo, self.course,
                    flow_id, self.course_commit_sha)
        except ObjectDoesNotExist:
            raise http.Http404()


class PageOrdinalOutOfRange(http.Http404):
    pass


class FlowPageContext(FlowContext):
    """This object acts as a container for all the information that a flow page
    may need to render itself or respond to a POST.

    Note that this is different from :class:`course.page.PageContext`,
    which is used for in the page API.
    """

    def __init__(
            self,
            repo,  # type: Repo_ish
            course,  # type: Course
            flow_id,  # type: Text
            ordinal,  # type: int
            participation,  # type: Optional[Participation]
            flow_session,  # type: FlowSession
            request=None,  # type: Optional[http.HttpRequest]
            ):
        # type: (...) -> None
        super(FlowPageContext, self).__init__(repo, course, flow_id, participation)

        if ordinal >= flow_session.page_count:
            raise PageOrdinalOutOfRange()

        from course.models import FlowPageData  # noqa
        page_data = self.page_data = get_object_or_404(
                FlowPageData, flow_session=flow_session, ordinal=ordinal)

        from course.content import get_flow_page_desc
        try:
            self.page_desc = get_flow_page_desc(
                    flow_session, self.flow_desc, page_data.group_id,
                    page_data.page_id)  # type: Optional[FlowPageDesc]
        except ObjectDoesNotExist:
            self.page_desc = None
            self.page = None  # type: Optional[PageBase]
            self.page_context = None  # type: Optional[PageContext]
        else:
            self.page = instantiate_flow_page_with_ctx(self, page_data)

            page_uri = None
            if request is not None:
                from django.urls import reverse
                page_uri = request.build_absolute_uri(
                        reverse("relate-view_flow_page",
                            args=(course.identifier, flow_session.id, ordinal)))

            self.page_context = PageContext(
                    course=self.course, repo=self.repo,
                    commit_sha=self.course_commit_sha,
                    flow_session=flow_session,
                    page_uri=page_uri)

        self._prev_answer_visit = False

    @property
    def prev_answer_visit(self):
        if self._prev_answer_visit is False:
            from course.flow import get_prev_answer_visit
            self._prev_answer_visit = get_prev_answer_visit(self.page_data)

        return self._prev_answer_visit

    @property
    def ordinal(self):
        return self.page_data.ordinal


def instantiate_flow_page_with_ctx(fctx, page_data):
    # type: (FlowContext, FlowPageData) -> PageBase

    from course.content import get_flow_page_desc
    page_desc = get_flow_page_desc(
            fctx.flow_id, fctx.flow_desc,
            page_data.group_id, page_data.page_id)

    from course.content import instantiate_flow_page
    return instantiate_flow_page(
            "course '%s', flow '%s', page '%s/%s'"
            % (fctx.course.identifier, fctx.flow_id,
                page_data.group_id, page_data.page_id),
            fctx.repo, page_desc, fctx.course_commit_sha)

# }}}


# {{{ utilties for course-based views
def course_view(f):
    def wrapper(request, course_identifier, *args, **kwargs):
        pctx = CoursePageContext(request, course_identifier)
        response = f(pctx, *args, **kwargs)
        pctx.repo.close()
        return response

    from functools import update_wrapper
    update_wrapper(wrapper, f)

    return wrapper


class ParticipationPermissionWrapper(object):
    def __init__(self, pctx):
        # type: (CoursePageContext) -> None
        self.pctx = pctx

    def __getitem__(self, perm):
        # type: (Text) -> bool

        from course.constants import participation_permission
        try:
            getattr(participation_permission, perm)
        except AttributeError:
            raise ValueError("permission name '%s' not valid" % perm)

        return self.pctx.has_permission(perm)

    def __iter__(self):
        raise TypeError("ParticipationPermissionWrapper is not iterable.")


def render_course_page(pctx, template_name, args,
        allow_instant_flow_requests=True):
    # type: (CoursePageContext, Text, Dict[Text, Any], bool) -> http.HttpResponse

    args = args.copy()

    from course.views import get_now_or_fake_time
    now_datetime = get_now_or_fake_time(pctx.request)

    if allow_instant_flow_requests:
        from course.models import InstantFlowRequest
        instant_flow_requests = list((InstantFlowRequest.objects
                .filter(
                    course=pctx.course,
                    start_time__lte=now_datetime,
                    end_time__gte=now_datetime,
                    cancelled=False)
                .order_by("start_time")))
    else:
        instant_flow_requests = []

    args.update({
        "course": pctx.course,
        "pperm": ParticipationPermissionWrapper(pctx),
        "participation": pctx.participation,
        "num_instant_flow_requests": len(instant_flow_requests),
        "instant_flow_requests":
        [(i+1, r) for i, r in enumerate(instant_flow_requests)],
        })

    return render(pctx.request, template_name, args)

# }}}


# {{{ page cache

class PageInstanceCache(object):
    """Caches instances of :class:`course.page.Page`."""

    def __init__(self, repo, course, flow_id):
        self.repo = repo
        self.course = course
        self.flow_id = flow_id
        self.flow_desc_cache = {}
        self.page_cache = {}

    def get_flow_desc_from_cache(self, commit_sha):
        try:
            return self.flow_desc_cache[commit_sha]
        except KeyError:
            flow_desc = get_flow_desc(self.repo, self.course,
                    self.flow_id, commit_sha)
            self.flow_desc_cache[commit_sha] = flow_desc
            return flow_desc

    def get_page(self, group_id, page_id, commit_sha):
        key = (group_id, page_id, commit_sha)
        try:
            return self.page_cache[key]
        except KeyError:

            from course.content import get_flow_page_desc, instantiate_flow_page
            page_desc = get_flow_page_desc(
                    self.flow_id,
                    self.get_flow_desc_from_cache(commit_sha),
                    group_id, page_id)

            page = instantiate_flow_page(
                    location="flow '%s', group, '%s', page '%s'"
                    % (self.flow_id, group_id, page_id),
                    repo=self.repo, page_desc=page_desc,
                    commit_sha=commit_sha)

            self.page_cache[key] = page
            return page

# }}}


# {{{ codemirror config

def get_codemirror_widget(language_mode, interaction_mode,
        config=None, addon_css=(), addon_js=(), dependencies=(),
        read_only=False):
    theme = "default"
    if read_only:
        theme += " relate-readonly"

    from codemirror import CodeMirrorTextarea, CodeMirrorJavascript

    from django.urls import reverse
    help_text = (_("Press F9 to toggle full-screen mode. ")
            + _("Set editor mode in <a href='%s'>user profile</a>.")
            % reverse("relate-user_profile"))

    actual_addon_css = (
        "dialog/dialog",
        "display/fullscreen",
        ) + addon_css
    actual_addon_js = (
        "search/searchcursor",
        "dialog/dialog",
        "search/search",
        "comment/comment",
        "edit/matchbrackets",
        "display/fullscreen",
        "selection/active-line",
        "edit/trailingspace",
        ) + addon_js

    if language_mode == "python":
        indent_unit = 4
    else:
        indent_unit = 2

    actual_config = {
            "fixedGutter": True,
            #"autofocus": True,
            "matchBrackets": True,
            "styleActiveLine": True,
            "showTrailingSpace": True,
            "indentUnit": indent_unit,
            "readOnly": read_only,
            "extraKeys": CodeMirrorJavascript("""
                {
                  "Ctrl-/": "toggleComment",
                  "Tab": function(cm)
                  {
                    var spaces = \
                        Array(cm.getOption("indentUnit") + 1).join(" ");
                    cm.replaceSelection(spaces);
                  },
                  "F9": function(cm) {
                      cm.setOption("fullScreen",
                        !cm.getOption("fullScreen"));
                  }
                }
            """)
            }

    if interaction_mode == "vim":
        actual_config["vimMode"] = True
        actual_addon_js += ('../keymap/vim',)
    elif interaction_mode == "emacs":
        actual_config["keyMap"] = "emacs"
        actual_addon_js += ('../keymap/emacs',)
    elif interaction_mode == "sublime":
        actual_config["keyMap"] = "sublime"
        actual_addon_js += ('../keymap/sublime',)
    # every other interaction mode goes to default

    if config is not None:
        actual_config.update(config)

    return CodeMirrorTextarea(
                    mode=language_mode,
                    dependencies=dependencies,
                    theme=theme,
                    addon_css=actual_addon_css,
                    addon_js=actual_addon_js,
                    config=actual_config), help_text

# }}}


# {{{ facility processing

def get_facilities_config(request=None):
    # type: (Optional[http.HttpRequest]) -> Dict[Text, Dict[Text, Any]]
    from django.conf import settings

    # This is called during offline validation, where Django isn't really set up.
    # The getattr makes this usable.
    facilities = getattr(settings, "RELATE_FACILITIES", None)
    if facilities is None:
        # Only happens during offline validation. Suppresses errors there.
        return None

    if callable(facilities):
        from course.views import get_now_or_fake_time
        now_datetime = get_now_or_fake_time(request)

        result = facilities(now_datetime)
        if not isinstance(result, dict):
            raise RuntimeError("RELATE_FACILITIES must return a dictionary")
        return result
    else:
        return facilities


class FacilityFindingMiddleware(object):
    def __init__(self, get_response):
        self.get_response = get_response

    def __call__(self, request):
        pretend_facilities = request.session.get("relate_pretend_facilities")

        if pretend_facilities is not None:
            facilities = pretend_facilities
        else:
            import ipaddress
            remote_address = ipaddress.ip_address(
                    six.text_type(request.META['REMOTE_ADDR']))

            facilities = set()

            for name, props in six.iteritems(get_facilities_config(request)):
                ip_ranges = props.get("ip_ranges", [])
                for ir in ip_ranges:
                    if remote_address in ipaddress.ip_network(six.text_type(ir)):
                        facilities.add(name)

        request.relate_facilities = frozenset(facilities)

        return self.get_response(request)

# }}}


def csv_data_importable(file_contents, column_idx_list, header_count):
    import csv
    spamreader = csv.reader(file_contents)
    n_header_row = 0
    for row in spamreader:
        n_header_row += 1
        if n_header_row <= header_count:
            continue
        try:
            for column_idx in column_idx_list:
                if column_idx is not None:
                    six.text_type(row[column_idx-1])
        except UnicodeDecodeError:
            return False, (
                    _("Error: Columns to be imported contain "
                        "non-ASCII characters. "
                        "Please save your CSV file as utf-8 encoded "
                        "and import again.")
            )
        except Exception as e:
            return False, (
                    string_concat(
                        pgettext_lazy("Starting of Error message",
                            "Error"),
                        ": %(err_type)s: %(err_str)s")
                    % {
                        "err_type": type(e).__name__,
                        "err_str": str(e)}
                    )

    return True, ""

# vim: foldmethod=marker<|MERGE_RESOLUTION|>--- conflicted
+++ resolved
@@ -83,25 +83,18 @@
 
 
 class FlowSessionStartRule(FlowSessionRuleBase):
-<<<<<<< HEAD
     def __init__(
             self,
             tag_session=None,  # type: Optional[Text]
             may_start_new_session=None,  # type: Optional[bool]
             may_list_existing_sessions=None,  # type: Optional[bool]
+            default_expiration_mode=None,  # type: Optional[Text]
             ):
         # type: (...) -> None
         self.tag_session = tag_session
         self.may_start_new_session = may_start_new_session
         self.may_list_existing_sessions = may_list_existing_sessions
-=======
-    __slots__ = [
-            "tag_session",
-            "may_start_new_session",
-            "may_list_existing_sessions",
-            "default_expiration_mode",
-            ]
->>>>>>> ba11b283
+        self.default_expiration_mode = default_expiration_mode
 
 
 class FlowSessionAccessRule(FlowSessionRuleBase):
