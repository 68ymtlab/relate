--- conflicted
+++ resolved
@@ -109,15 +109,12 @@
 
 
 def get_repo_blob_data_cached(repo, full_name, commit_sha):
-<<<<<<< HEAD
     """
     :arg commit_sha: A byte string containing the commit hash
     """
-=======
-
-    # Allow non-Ascii file name
+
+    # Allow non-ASCII file name
     full_name = full_name.encode('utf-8')
->>>>>>> 834348e6
 
     from six.moves.urllib.parse import quote_plus
     cache_key = "%%%1".join((
