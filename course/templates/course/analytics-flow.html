--- conflicted
+++ resolved
@@ -10,14 +10,6 @@
 
   <h2>{% trans "Grade Distribution" %}</h2>
 
-<<<<<<< HEAD
-  <p> 
-    {% blocktrans trimmed with weight=grade_histogram.total_weight count counter=grade_histogram.total_weight %}
-      {{ weight }} grade
-    {% plural %}
-      {{ weight }} grades
-    {% endblocktrans %}
-=======
   <p>
     {% if restrict_to_first_attempt %}
       Showing results for <i>only the first attempt</i> by each participant.
@@ -31,10 +23,12 @@
       </a>
     {% endif %}
   </p>
-
-  <p>
-    {{ grade_histogram.total_weight }} grade{{ grade_histogram.total_weight|pluralize }}
->>>>>>> 316742d6
+  <p> 
+    {% blocktrans trimmed with weight=grade_histogram.total_weight count counter=grade_histogram.total_weight %}
+      {{ weight }} grade
+    {% plural %}
+      {{ weight }} grades
+    {% endblocktrans %}
     {% if participant_count != None %}
       {% blocktrans trimmed with participant_count=participant_count count counter=participant_count %}
         (from {{ participant_count }} distinct participant)
