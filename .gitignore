--- conflicted
+++ resolved
@@ -14,9 +14,7 @@
 
 *.pyz
 
-<<<<<<< HEAD
 # This is guaranteed to be sensitive--never check it in.
-saml-config
-=======
-*.pem
->>>>>>> 72aa55c0
+saml_config.py
+
+*.pem