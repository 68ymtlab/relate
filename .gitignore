/static
*~
.*.sw[opn]
.sw[ophijklm]
local_settings.py
*.sqlite3
*.py[co]
.sw[opn]
doc/_build
node_modules

setuptools-[0-9]*
virtualenv-[0-9]*

*.egg-info
build
/dist/

*.pyz

# This is guaranteed to be sensitive--never check it in.
saml_config.py

*.pem

git-roots

.mypy_cache

/.idea
/.env
<<<<<<< HEAD

submissions
=======
/.coverage
/coverage.xml
/.vscode/
>>>>>>> ea8a2cff
<|MERGE_RESOLUTION|>--- conflicted
+++ resolved
@@ -29,11 +29,9 @@
 
 /.idea
 /.env
-<<<<<<< HEAD
 
 submissions
-=======
+
 /.coverage
 /coverage.xml
-/.vscode/
->>>>>>> ea8a2cff
+/.vscode/