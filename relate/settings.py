from __future__ import absolute_import

"""
Django settings for RELATE.
"""

# Do not change this file. All these settings can be overridden in
# local_settings.py.

from django.conf.global_settings import (
        TEMPLATE_CONTEXT_PROCESSORS, STATICFILES_FINDERS)

# Build paths inside the project like this: os.path.join(BASE_DIR, ...)
import os
from os.path import join
BASE_DIR = os.path.dirname(os.path.dirname(__file__))

_local_settings_file = join(BASE_DIR, "local_settings.py")
local_settings = {
        "__file__": _local_settings_file,
        }
try:
    with open(_local_settings_file) as inf:
        local_settings_contents = inf.read()
except IOError:
    pass
else:
    exec(compile(local_settings_contents, "local_settings.py", "exec"),
            local_settings)

# Application definition

INSTALLED_APPS = (
    "django.contrib.admin",
    "django.contrib.auth",
    "django.contrib.contenttypes",
    "django.contrib.sessions",
    "django.contrib.messages",
    "django.contrib.staticfiles",
    "course",
    "crispy_forms",
    "jsonfield",
    "bootstrap3_datetime",
    "djangobower",
    "django_select2",

    # message queue
    "djcelery",
    "kombu.transport.django"
)

if local_settings["RELATE_ENABLE_SAML2"]:
    INSTALLED_APPS = INSTALLED_APPS + ("djangosaml2",)

MIDDLEWARE_CLASSES = (
    "django.contrib.sessions.middleware.SessionMiddleware",
    "django.middleware.locale.LocaleMiddleware",
    "django.middleware.common.CommonMiddleware",
    "django.middleware.csrf.CsrfViewMiddleware",
    "django.contrib.auth.middleware.AuthenticationMiddleware",
    "django.contrib.auth.middleware.SessionAuthenticationMiddleware",
    "django.contrib.messages.middleware.MessageMiddleware",
    "django.middleware.clickjacking.XFrameOptionsMiddleware",
    "course.auth.ImpersonateMiddleware",
    "course.utils.FacilityFindingMiddleware",
    "course.exam.ExamFacilityMiddleware",
    "course.exam.ExamLockdownMiddleware",
)


AUTHENTICATION_BACKENDS = (
    "course.auth.TokenBackend",
    "course.exam.ExamTicketBackend",
    "django.contrib.auth.backends.ModelBackend",
    )

if local_settings["RELATE_ENABLE_SAML2"]:
    AUTHENTICATION_BACKENDS = AUTHENTICATION_BACKENDS + (
            'djangosaml2.backends.Saml2Backend',
            )

RELATE_EXTRA_CONTEXT_PROCESSORS = (
            "relate.utils.settings_context_processor",
            "course.auth.impersonation_context_processor",
            "course.views.fake_time_context_processor",
            "course.views.pretend_facilities_context_processor",
            "course.exam.exam_lockdown_context_processor",
            )
TEMPLATE_CONTEXT_PROCESSORS = (
        tuple(TEMPLATE_CONTEXT_PROCESSORS)
        + RELATE_EXTRA_CONTEXT_PROCESSORS
        )

# {{{ bower packages

BOWER_COMPONENTS_ROOT = os.path.join(BASE_DIR, "components")

STATICFILES_FINDERS = tuple(STATICFILES_FINDERS) + (
    "djangobower.finders.BowerFinder",
    )

BOWER_INSTALLED_APPS = (
    "bootstrap#3.3.4",
    "fontawesome#4.4.0",
    "videojs",
    "MathJax",
    "codemirror#5.2.0",
    "fullcalendar#2.3.1",
    "jqueryui",
    "datatables",
    "datatables-fixedcolumns",
    "jstree",
    "select2-bootstrap-css",
    )

CODEMIRROR_PATH = "codemirror"

# }}}

ROOT_URLCONF = 'relate.urls'

WSGI_APPLICATION = 'relate.wsgi.application'

CRISPY_TEMPLATE_PACK = "bootstrap3"

TEMPLATE_DIRS = (
        join(BASE_DIR, "relate", "templates"),
        )


# Database
# https://docs.djangoproject.com/en/dev/ref/settings/#databases

# default, likely overriden by local_settings.py
DATABASES = {
    'default': {
        'ENGINE': 'django.db.backends.sqlite3',
        'NAME': os.path.join(BASE_DIR, 'db.sqlite3'),
    }
}

# Internationalization
# https://docs.djangoproject.com/en/dev/topics/i18n/

LANGUAGE_CODE = 'en-us'

USE_I18N = True

USE_L10N = True

USE_TZ = True

LOGIN_REDIRECT_URL = "/"

# Static files (CSS, JavaScript, Images)
# https://docs.djangoproject.com/en/dev/howto/static-files/

STATICFILES_DIRS = (
        join(BASE_DIR, "relate", "static"),
        )

STATIC_URL = '/static/'

STATIC_ROOT = join(BASE_DIR, "static")

SESSION_COOKIE_NAME = 'relate_sessionid'
SESSION_COOKIE_AGE = 12096000  # 20 weeks

RELATE_FACILITIES = {}

RELATE_TICKET_MINUTES_VALID_AFTER_USE = 0

RELATE_CACHE_MAX_BYTES = 32768

RELATE_ADMIN_EMAIL_LOCALE = "en_US"

for name, val in local_settings.items():
    if not name.startswith("_"):
        globals()[name] = val

# {{{ celery config

BROKER_URL = 'django://'

CELERY_ACCEPT_CONTENT = ['pickle']
CELERY_TASK_SERIALIZER = 'pickle'
CELERY_RESULT_SERIALIZER = 'pickle'
CELERY_TRACK_STARTED = True

if "CELERY_RESULT_BACKEND" not in globals():
    if ("CACHES" in globals()
            and "LocMem" not in CACHES["default"]["BACKEND"]  # noqa
            and "Dummy" not in CACHES["default"]["BACKEND"]  # noqa
            ):
        # If possible, we would like to use an external cache as a
        # result backend--because then the progress bars work, because
        # the writes realizing them arent't stuck inside of an ongoing
        # transaction. But if we're using the in-memory cache, using
        # cache as a results backend doesn't make much sense.

        CELERY_RESULT_BACKEND = 'djcelery.backends.cache:CacheBackend'

    else:
        CELERY_RESULT_BACKEND = 'djcelery.backends.database:DatabaseBackend'

# }}}

TEMPLATES = [
    {
        "BACKEND": "django.template.backends.django.DjangoTemplates",
        "APP_DIRS": True,
        "DIRS": (
            join(BASE_DIR, "relate", "templates"),
            ),
        "OPTIONS": {
            "context_processors": (
                "django.contrib.auth.context_processors.auth",
                "django.template.context_processors.debug",
                "django.template.context_processors.i18n",
                "django.template.context_processors.media",
                "django.template.context_processors.static",
                "django.template.context_processors.tz",
                "django.contrib.messages.context_processors.messages",
                ) + RELATE_EXTRA_CONTEXT_PROCESSORS,
            }
    },
]

LOCALE_PATHS = (
<<<<<<< HEAD
    BASE_DIR+ '/locale',
)

# This makes SAML2 logins compatible with (and usable at the same time as)
# email-based logins.
SAML_DJANGO_USER_MAIN_ATTRIBUTE = 'email'

SAML_CREATE_UNKNOWN_USER = True

SAML_ATTRIBUTE_MAPPING = {
    'uid': ('username', ),
    'mail': ('email', ),
    'cn': ('first_name', ),
    'sn': ('last_name', ),
}

SAML_CONFIG = join(BASE_DIR, "saml_config.py")
=======
    BASE_DIR + '/locale',
)
>>>>>>> 72aa55c0
<|MERGE_RESOLUTION|>--- conflicted
+++ resolved
@@ -227,8 +227,7 @@
 ]
 
 LOCALE_PATHS = (
-<<<<<<< HEAD
-    BASE_DIR+ '/locale',
+    BASE_DIR + '/locale',
 )
 
 # This makes SAML2 logins compatible with (and usable at the same time as)
@@ -244,8 +243,4 @@
     'sn': ('last_name', ),
 }
 
-SAML_CONFIG = join(BASE_DIR, "saml_config.py")
-=======
-    BASE_DIR + '/locale',
-)
->>>>>>> 72aa55c0
+SAML_CONFIG = join(BASE_DIR, "saml_config.py")