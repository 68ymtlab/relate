language: python
cache: pip
install: true
matrix:
  include:
  - python: "2.7"
    env: PY_EXE=python2.7
  - python: "3.5"
    env: PY_EXE=python3.5
script:
<<<<<<< HEAD
  - bash ./run-tests-for-ci.sh
env:
  - PY_EXE=python2.7
  - PY_EXE=python3.5
=======
  - bash ./run-coveralls.sh
>>>>>>> 3346dd7a
<|MERGE_RESOLUTION|>--- conflicted
+++ resolved
@@ -8,11 +8,4 @@
   - python: "3.5"
     env: PY_EXE=python3.5
 script:
-<<<<<<< HEAD
-  - bash ./run-tests-for-ci.sh
-env:
-  - PY_EXE=python2.7
-  - PY_EXE=python3.5
-=======
-  - bash ./run-coveralls.sh
->>>>>>> 3346dd7a
+  - bash ./run-tests-for-ci.sh